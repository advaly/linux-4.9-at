/******************************************************************************
 *
 * This file is provided under a dual BSD/GPLv2 license.  When using or
 * redistributing this file, you may do so under either license.
 *
 * GPL LICENSE SUMMARY
 *
 * Copyright(c) 2010 - 2012 Intel Corporation. All rights reserved.
 *
 * This program is free software; you can redistribute it and/or modify
 * it under the terms of version 2 of the GNU General Public License as
 * published by the Free Software Foundation.
 *
 * This program is distributed in the hope that it will be useful, but
 * WITHOUT ANY WARRANTY; without even the implied warranty of
 * MERCHANTABILITY or FITNESS FOR A PARTICULAR PURPOSE.  See the GNU
 * General Public License for more details.
 *
 * You should have received a copy of the GNU General Public License
 * along with this program; if not, write to the Free Software
 * Foundation, Inc., 51 Franklin Street, Fifth Floor, Boston, MA 02110,
 * USA
 *
 * The full GNU General Public License is included in this distribution
 * in the file called LICENSE.GPL.
 *
 * Contact Information:
 *  Intel Linux Wireless <ilw@linux.intel.com>
 * Intel Corporation, 5200 N.E. Elam Young Parkway, Hillsboro, OR 97124-6497
 *
 * BSD LICENSE
 *
 * Copyright(c) 2010 - 2012 Intel Corporation. All rights reserved.
 * All rights reserved.
 *
 * Redistribution and use in source and binary forms, with or without
 * modification, are permitted provided that the following conditions
 * are met:
 *
 *  * Redistributions of source code must retain the above copyright
 *    notice, this list of conditions and the following disclaimer.
 *  * Redistributions in binary form must reproduce the above copyright
 *    notice, this list of conditions and the following disclaimer in
 *    the documentation and/or other materials provided with the
 *    distribution.
 *  * Neither the name Intel Corporation nor the names of its
 *    contributors may be used to endorse or promote products derived
 *    from this software without specific prior written permission.
 *
 * THIS SOFTWARE IS PROVIDED BY THE COPYRIGHT HOLDERS AND CONTRIBUTORS
 * "AS IS" AND ANY EXPRESS OR IMPLIED WARRANTIES, INCLUDING, BUT NOT
 * LIMITED TO, THE IMPLIED WARRANTIES OF MERCHANTABILITY AND FITNESS FOR
 * A PARTICULAR PURPOSE ARE DISCLAIMED. IN NO EVENT SHALL THE COPYRIGHT
 * OWNER OR CONTRIBUTORS BE LIABLE FOR ANY DIRECT, INDIRECT, INCIDENTAL,
 * SPECIAL, EXEMPLARY, OR CONSEQUENTIAL DAMAGES (INCLUDING, BUT NOT
 * LIMITED TO, PROCUREMENT OF SUBSTITUTE GOODS OR SERVICES; LOSS OF USE,
 * DATA, OR PROFITS; OR BUSINESS INTERRUPTION) HOWEVER CAUSED AND ON ANY
 * THEORY OF LIABILITY, WHETHER IN CONTRACT, STRICT LIABILITY, OR TORT
 * (INCLUDING NEGLIGENCE OR OTHERWISE) ARISING IN ANY WAY OUT OF THE USE
 * OF THIS SOFTWARE, EVEN IF ADVISED OF THE POSSIBILITY OF SUCH DAMAGE.
 *
 *****************************************************************************/
#include <linux/init.h>
#include <linux/kernel.h>
#include <linux/module.h>
#include <linux/dma-mapping.h>
#include <net/net_namespace.h>
#include <linux/netdevice.h>
#include <net/cfg80211.h>
#include <net/mac80211.h>
#include <net/netlink.h>

#include "iwl-wifi.h"
#include "iwl-dev.h"
#include "iwl-core.h"
#include "iwl-debug.h"
#include "iwl-io.h"
#include "iwl-agn.h"
#include "iwl-testmode.h"
#include "iwl-trans.h"
#include "iwl-bus.h"
#include "iwl-fh.h"

/* The TLVs used in the gnl message policy between the kernel module and
 * user space application. iwl_testmode_gnl_msg_policy is to be carried
 * through the NL80211_CMD_TESTMODE channel regulated by nl80211.
 * See iwl-testmode.h
 */
static
struct nla_policy iwl_testmode_gnl_msg_policy[IWL_TM_ATTR_MAX] = {
	[IWL_TM_ATTR_COMMAND] = { .type = NLA_U32, },

	[IWL_TM_ATTR_UCODE_CMD_ID] = { .type = NLA_U8, },
	[IWL_TM_ATTR_UCODE_CMD_DATA] = { .type = NLA_UNSPEC, },

	[IWL_TM_ATTR_REG_OFFSET] = { .type = NLA_U32, },
	[IWL_TM_ATTR_REG_VALUE8] = { .type = NLA_U8, },
	[IWL_TM_ATTR_REG_VALUE32] = { .type = NLA_U32, },

	[IWL_TM_ATTR_SYNC_RSP] = { .type = NLA_UNSPEC, },
	[IWL_TM_ATTR_UCODE_RX_PKT] = { .type = NLA_UNSPEC, },

	[IWL_TM_ATTR_EEPROM] = { .type = NLA_UNSPEC, },

	[IWL_TM_ATTR_TRACE_ADDR] = { .type = NLA_UNSPEC, },
	[IWL_TM_ATTR_TRACE_DUMP] = { .type = NLA_UNSPEC, },
	[IWL_TM_ATTR_TRACE_SIZE] = { .type = NLA_U32, },

	[IWL_TM_ATTR_FIXRATE] = { .type = NLA_U32, },

	[IWL_TM_ATTR_UCODE_OWNER] = { .type = NLA_U8, },

	[IWL_TM_ATTR_SRAM_ADDR] = { .type = NLA_U32, },
	[IWL_TM_ATTR_SRAM_SIZE] = { .type = NLA_U32, },
	[IWL_TM_ATTR_SRAM_DUMP] = { .type = NLA_UNSPEC, },

	[IWL_TM_ATTR_FW_VERSION] = { .type = NLA_U32, },
	[IWL_TM_ATTR_DEVICE_ID] = { .type = NLA_U32, },
	[IWL_TM_ATTR_FW_TYPE] = { .type = NLA_U32, },
	[IWL_TM_ATTR_FW_INST_SIZE] = { .type = NLA_U32, },
	[IWL_TM_ATTR_FW_DATA_SIZE] = { .type = NLA_U32, },
};

/*
 * See the struct iwl_rx_packet in iwl-commands.h for the format of the
 * received events from the device
 */
static inline int get_event_length(struct iwl_rx_mem_buffer *rxb)
{
	struct iwl_rx_packet *pkt = rxb_addr(rxb);
	if (pkt)
		return le32_to_cpu(pkt->len_n_flags) & FH_RSCSR_FRAME_SIZE_MSK;
	else
		return 0;
}


/*
 * This function multicasts the spontaneous messages from the device to the
 * user space. It is invoked whenever there is a received messages
 * from the device. This function is called within the ISR of the rx handlers
 * in iwlagn driver.
 *
 * The parsing of the message content is left to the user space application,
 * The message content is treated as unattacked raw data and is encapsulated
 * with IWL_TM_ATTR_UCODE_RX_PKT multicasting to the user space.
 *
 * @priv: the instance of iwlwifi device
 * @rxb: pointer to rx data content received by the ISR
 *
 * See the message policies and TLVs in iwl_testmode_gnl_msg_policy[].
 * For the messages multicasting to the user application, the mandatory
 * TLV fields are :
 *	IWL_TM_ATTR_COMMAND must be IWL_TM_CMD_DEV2APP_UCODE_RX_PKT
 *	IWL_TM_ATTR_UCODE_RX_PKT for carrying the message content
 */

static void iwl_testmode_ucode_rx_pkt(struct iwl_priv *priv,
				struct iwl_rx_mem_buffer *rxb)
{
	struct ieee80211_hw *hw = priv->hw;
	struct sk_buff *skb;
	void *data;
	int length;

	data = (void *)rxb_addr(rxb);
	length = get_event_length(rxb);

	if (!data || length == 0)
		return;

	skb = cfg80211_testmode_alloc_event_skb(hw->wiphy, 20 + length,
								GFP_ATOMIC);
	if (skb == NULL) {
		IWL_DEBUG_INFO(priv,
			 "Run out of memory for messages to user space ?\n");
		return;
	}
	NLA_PUT_U32(skb, IWL_TM_ATTR_COMMAND, IWL_TM_CMD_DEV2APP_UCODE_RX_PKT);
	NLA_PUT(skb, IWL_TM_ATTR_UCODE_RX_PKT, length, data);
	cfg80211_testmode_event(skb, GFP_ATOMIC);
	return;

nla_put_failure:
	kfree_skb(skb);
	IWL_DEBUG_INFO(priv, "Ouch, overran buffer, check allocation!\n");
}

void iwl_testmode_init(struct iwl_priv *priv)
{
	priv->pre_rx_handler = iwl_testmode_ucode_rx_pkt;
	priv->testmode_trace.trace_enabled = false;
	priv->testmode_sram.sram_readed = false;
}

static void iwl_sram_cleanup(struct iwl_priv *priv)
{
	if (priv->testmode_sram.sram_readed) {
		kfree(priv->testmode_sram.buff_addr);
		priv->testmode_sram.buff_addr = NULL;
		priv->testmode_sram.buff_size = 0;
		priv->testmode_sram.num_chunks = 0;
		priv->testmode_sram.sram_readed = false;
	}
}

static void iwl_trace_cleanup(struct iwl_priv *priv)
{
	if (priv->testmode_trace.trace_enabled) {
		if (priv->testmode_trace.cpu_addr &&
		    priv->testmode_trace.dma_addr)
			dma_free_coherent(trans(priv)->dev,
					priv->testmode_trace.total_size,
					priv->testmode_trace.cpu_addr,
					priv->testmode_trace.dma_addr);
		priv->testmode_trace.trace_enabled = false;
		priv->testmode_trace.cpu_addr = NULL;
		priv->testmode_trace.trace_addr = NULL;
		priv->testmode_trace.dma_addr = 0;
		priv->testmode_trace.buff_size = 0;
		priv->testmode_trace.total_size = 0;
	}
}


void iwl_testmode_cleanup(struct iwl_priv *priv)
{
	iwl_trace_cleanup(priv);
	iwl_sram_cleanup(priv);
}

/*
 * This function handles the user application commands to the ucode.
 *
 * It retrieves the mandatory fields IWL_TM_ATTR_UCODE_CMD_ID and
 * IWL_TM_ATTR_UCODE_CMD_DATA and calls to the handler to send the
 * host command to the ucode.
 *
 * If any mandatory field is missing, -ENOMSG is replied to the user space
 * application; otherwise, the actual execution result of the host command to
 * ucode is replied.
 *
 * @hw: ieee80211_hw object that represents the device
 * @tb: gnl message fields from the user space
 */
static int iwl_testmode_ucode(struct ieee80211_hw *hw, struct nlattr **tb)
{
	struct iwl_priv *priv = hw->priv;
	struct iwl_host_cmd cmd;

	memset(&cmd, 0, sizeof(struct iwl_host_cmd));

	if (!tb[IWL_TM_ATTR_UCODE_CMD_ID] ||
	    !tb[IWL_TM_ATTR_UCODE_CMD_DATA]) {
		IWL_DEBUG_INFO(priv,
			"Error finding ucode command mandatory fields\n");
		return -ENOMSG;
	}

	cmd.flags = CMD_ON_DEMAND;
	cmd.id = nla_get_u8(tb[IWL_TM_ATTR_UCODE_CMD_ID]);
	cmd.data[0] = nla_data(tb[IWL_TM_ATTR_UCODE_CMD_DATA]);
	cmd.len[0] = nla_len(tb[IWL_TM_ATTR_UCODE_CMD_DATA]);
	cmd.dataflags[0] = IWL_HCMD_DFL_NOCOPY;
	IWL_INFO(priv, "testmode ucode command ID 0x%x, flags 0x%x,"
				" len %d\n", cmd.id, cmd.flags, cmd.len[0]);
	/* ok, let's submit the command to ucode */
	return iwl_trans_send_cmd(trans(priv), &cmd);
}


/*
 * This function handles the user application commands for register access.
 *
 * It retrieves command ID carried with IWL_TM_ATTR_COMMAND and calls to the
 * handlers respectively.
 *
 * If it's an unknown commdn ID, -ENOSYS is returned; or -ENOMSG if the
 * mandatory fields(IWL_TM_ATTR_REG_OFFSET,IWL_TM_ATTR_REG_VALUE32,
 * IWL_TM_ATTR_REG_VALUE8) are missing; Otherwise 0 is replied indicating
 * the success of the command execution.
 *
 * If IWL_TM_ATTR_COMMAND is IWL_TM_CMD_APP2DEV_REG_READ32, the register read
 * value is returned with IWL_TM_ATTR_REG_VALUE32.
 *
 * @hw: ieee80211_hw object that represents the device
 * @tb: gnl message fields from the user space
 */
static int iwl_testmode_reg(struct ieee80211_hw *hw, struct nlattr **tb)
{
	struct iwl_priv *priv = hw->priv;
	u32 ofs, val32, cmd;
	u8 val8;
	struct sk_buff *skb;
	int status = 0;

	if (!tb[IWL_TM_ATTR_REG_OFFSET]) {
		IWL_DEBUG_INFO(priv, "Error finding register offset\n");
		return -ENOMSG;
	}
	ofs = nla_get_u32(tb[IWL_TM_ATTR_REG_OFFSET]);
	IWL_INFO(priv, "testmode register access command offset 0x%x\n", ofs);

	/* Allow access only to FH/CSR/HBUS in direct mode.
	Since we don't have the upper bounds for the CSR and HBUS segments,
	we will use only the upper bound of FH for sanity check. */
	cmd = nla_get_u32(tb[IWL_TM_ATTR_COMMAND]);
	if ((cmd == IWL_TM_CMD_APP2DEV_DIRECT_REG_READ32 ||
		cmd == IWL_TM_CMD_APP2DEV_DIRECT_REG_WRITE32 ||
		cmd == IWL_TM_CMD_APP2DEV_DIRECT_REG_WRITE8) &&
		(ofs >= FH_MEM_UPPER_BOUND)) {
		IWL_DEBUG_INFO(priv, "offset out of segment (0x0 - 0x%x)\n",
			FH_MEM_UPPER_BOUND);
		return -EINVAL;
	}

	switch (cmd) {
	case IWL_TM_CMD_APP2DEV_DIRECT_REG_READ32:
<<<<<<< HEAD
		val32 = iwl_read_direct32(bus(priv), ofs);
=======
		val32 = iwl_read_direct32(trans(priv), ofs);
>>>>>>> ca994a36
		IWL_INFO(priv, "32bit value to read 0x%x\n", val32);

		skb = cfg80211_testmode_alloc_reply_skb(hw->wiphy, 20);
		if (!skb) {
			IWL_DEBUG_INFO(priv, "Error allocating memory\n");
			return -ENOMEM;
		}
		NLA_PUT_U32(skb, IWL_TM_ATTR_REG_VALUE32, val32);
		status = cfg80211_testmode_reply(skb);
		if (status < 0)
			IWL_DEBUG_INFO(priv,
				       "Error sending msg : %d\n", status);
		break;
	case IWL_TM_CMD_APP2DEV_DIRECT_REG_WRITE32:
		if (!tb[IWL_TM_ATTR_REG_VALUE32]) {
			IWL_DEBUG_INFO(priv,
				       "Error finding value to write\n");
			return -ENOMSG;
		} else {
			val32 = nla_get_u32(tb[IWL_TM_ATTR_REG_VALUE32]);
			IWL_INFO(priv, "32bit value to write 0x%x\n", val32);
<<<<<<< HEAD
			iwl_write_direct32(bus(priv), ofs, val32);
=======
			iwl_write_direct32(trans(priv), ofs, val32);
>>>>>>> ca994a36
		}
		break;
	case IWL_TM_CMD_APP2DEV_DIRECT_REG_WRITE8:
		if (!tb[IWL_TM_ATTR_REG_VALUE8]) {
			IWL_DEBUG_INFO(priv, "Error finding value to write\n");
			return -ENOMSG;
		} else {
			val8 = nla_get_u8(tb[IWL_TM_ATTR_REG_VALUE8]);
			IWL_INFO(priv, "8bit value to write 0x%x\n", val8);
			iwl_write8(trans(priv), ofs, val8);
		}
		break;
	case IWL_TM_CMD_APP2DEV_INDIRECT_REG_READ32:
		val32 = iwl_read_prph(trans(priv), ofs);
		IWL_INFO(priv, "32bit value to read 0x%x\n", val32);

		skb = cfg80211_testmode_alloc_reply_skb(hw->wiphy, 20);
		if (!skb) {
			IWL_DEBUG_INFO(priv, "Error allocating memory\n");
			return -ENOMEM;
		}
		NLA_PUT_U32(skb, IWL_TM_ATTR_REG_VALUE32, val32);
		status = cfg80211_testmode_reply(skb);
		if (status < 0)
			IWL_DEBUG_INFO(priv,
					"Error sending msg : %d\n", status);
		break;
	case IWL_TM_CMD_APP2DEV_INDIRECT_REG_WRITE32:
		if (!tb[IWL_TM_ATTR_REG_VALUE32]) {
			IWL_DEBUG_INFO(priv,
					"Error finding value to write\n");
			return -ENOMSG;
		} else {
			val32 = nla_get_u32(tb[IWL_TM_ATTR_REG_VALUE32]);
			IWL_INFO(priv, "32bit value to write 0x%x\n", val32);
			iwl_write_prph(trans(priv), ofs, val32);
		}
		break;
	default:
		IWL_DEBUG_INFO(priv, "Unknown testmode register command ID\n");
		return -ENOSYS;
	}

	return status;

nla_put_failure:
	kfree_skb(skb);
	return -EMSGSIZE;
}


static int iwl_testmode_cfg_init_calib(struct iwl_priv *priv)
{
	struct iwl_notification_wait calib_wait;
	int ret;

	iwl_init_notification_wait(priv->shrd, &calib_wait,
				      CALIBRATION_COMPLETE_NOTIFICATION,
				      NULL, NULL);
	ret = iwl_init_alive_start(trans(priv));
	if (ret) {
		IWL_DEBUG_INFO(priv,
			"Error configuring init calibration: %d\n", ret);
		goto cfg_init_calib_error;
	}

	ret = iwl_wait_notification(priv->shrd, &calib_wait, 2 * HZ);
	if (ret)
		IWL_DEBUG_INFO(priv, "Error detecting"
			" CALIBRATION_COMPLETE_NOTIFICATION: %d\n", ret);
	return ret;

cfg_init_calib_error:
	iwl_remove_notification(priv->shrd, &calib_wait);
	return ret;
}

/*
 * This function handles the user application commands for driver.
 *
 * It retrieves command ID carried with IWL_TM_ATTR_COMMAND and calls to the
 * handlers respectively.
 *
 * If it's an unknown commdn ID, -ENOSYS is replied; otherwise, the returned
 * value of the actual command execution is replied to the user application.
 *
 * If there's any message responding to the user space, IWL_TM_ATTR_SYNC_RSP
 * is used for carry the message while IWL_TM_ATTR_COMMAND must set to
 * IWL_TM_CMD_DEV2APP_SYNC_RSP.
 *
 * @hw: ieee80211_hw object that represents the device
 * @tb: gnl message fields from the user space
 */
static int iwl_testmode_driver(struct ieee80211_hw *hw, struct nlattr **tb)
{
	struct iwl_priv *priv = hw->priv;
	struct iwl_trans *trans = trans(priv);
	struct sk_buff *skb;
	unsigned char *rsp_data_ptr = NULL;
	int status = 0, rsp_data_len = 0;
	u32 devid, inst_size = 0, data_size = 0;

	switch (nla_get_u32(tb[IWL_TM_ATTR_COMMAND])) {
	case IWL_TM_CMD_APP2DEV_GET_DEVICENAME:
		rsp_data_ptr = (unsigned char *)cfg(priv)->name;
		rsp_data_len = strlen(cfg(priv)->name);
		skb = cfg80211_testmode_alloc_reply_skb(hw->wiphy,
							rsp_data_len + 20);
		if (!skb) {
			IWL_DEBUG_INFO(priv,
				       "Error allocating memory\n");
			return -ENOMEM;
		}
		NLA_PUT_U32(skb, IWL_TM_ATTR_COMMAND,
			    IWL_TM_CMD_DEV2APP_SYNC_RSP);
		NLA_PUT(skb, IWL_TM_ATTR_SYNC_RSP,
			rsp_data_len, rsp_data_ptr);
		status = cfg80211_testmode_reply(skb);
		if (status < 0)
			IWL_DEBUG_INFO(priv, "Error sending msg : %d\n",
				       status);
		break;

	case IWL_TM_CMD_APP2DEV_LOAD_INIT_FW:
		status = iwl_load_ucode_wait_alive(trans, IWL_UCODE_INIT);
		if (status)
			IWL_DEBUG_INFO(priv,
				"Error loading init ucode: %d\n", status);
		break;

	case IWL_TM_CMD_APP2DEV_CFG_INIT_CALIB:
		iwl_testmode_cfg_init_calib(priv);
		iwl_trans_stop_device(trans);
		break;

	case IWL_TM_CMD_APP2DEV_LOAD_RUNTIME_FW:
		status = iwl_load_ucode_wait_alive(trans, IWL_UCODE_REGULAR);
		if (status) {
			IWL_DEBUG_INFO(priv,
				"Error loading runtime ucode: %d\n", status);
			break;
		}
		status = iwl_alive_start(priv);
		if (status)
			IWL_DEBUG_INFO(priv,
				"Error starting the device: %d\n", status);
		break;

	case IWL_TM_CMD_APP2DEV_LOAD_WOWLAN_FW:
		iwl_scan_cancel_timeout(priv, 200);
		iwl_trans_stop_device(trans);
		status = iwl_load_ucode_wait_alive(trans, IWL_UCODE_WOWLAN);
		if (status) {
			IWL_DEBUG_INFO(priv,
				"Error loading WOWLAN ucode: %d\n", status);
			break;
		}
		status = iwl_alive_start(priv);
		if (status)
			IWL_DEBUG_INFO(priv,
				"Error starting the device: %d\n", status);
		break;

	case IWL_TM_CMD_APP2DEV_GET_EEPROM:
		if (priv->shrd->eeprom) {
			skb = cfg80211_testmode_alloc_reply_skb(hw->wiphy,
				cfg(priv)->base_params->eeprom_size + 20);
			if (!skb) {
				IWL_DEBUG_INFO(priv,
				       "Error allocating memory\n");
				return -ENOMEM;
			}
			NLA_PUT_U32(skb, IWL_TM_ATTR_COMMAND,
				IWL_TM_CMD_DEV2APP_EEPROM_RSP);
			NLA_PUT(skb, IWL_TM_ATTR_EEPROM,
				cfg(priv)->base_params->eeprom_size,
				priv->shrd->eeprom);
			status = cfg80211_testmode_reply(skb);
			if (status < 0)
				IWL_DEBUG_INFO(priv,
					       "Error sending msg : %d\n",
					       status);
		} else
			return -EFAULT;
		break;

	case IWL_TM_CMD_APP2DEV_FIXRATE_REQ:
		if (!tb[IWL_TM_ATTR_FIXRATE]) {
			IWL_DEBUG_INFO(priv,
				       "Error finding fixrate setting\n");
			return -ENOMSG;
		}
		priv->tm_fixed_rate = nla_get_u32(tb[IWL_TM_ATTR_FIXRATE]);
		break;

	case IWL_TM_CMD_APP2DEV_GET_FW_VERSION:
		IWL_INFO(priv, "uCode version raw: 0x%x\n", priv->ucode_ver);

		skb = cfg80211_testmode_alloc_reply_skb(hw->wiphy, 20);
		if (!skb) {
			IWL_DEBUG_INFO(priv, "Error allocating memory\n");
			return -ENOMEM;
		}
		NLA_PUT_U32(skb, IWL_TM_ATTR_FW_VERSION, priv->ucode_ver);
		status = cfg80211_testmode_reply(skb);
		if (status < 0)
			IWL_DEBUG_INFO(priv,
					"Error sending msg : %d\n", status);
		break;

	case IWL_TM_CMD_APP2DEV_GET_DEVICE_ID:
		devid = trans(priv)->hw_id;
		IWL_INFO(priv, "hw version: 0x%x\n", devid);

		skb = cfg80211_testmode_alloc_reply_skb(hw->wiphy, 20);
		if (!skb) {
			IWL_DEBUG_INFO(priv, "Error allocating memory\n");
			return -ENOMEM;
		}
		NLA_PUT_U32(skb, IWL_TM_ATTR_DEVICE_ID, devid);
		status = cfg80211_testmode_reply(skb);
		if (status < 0)
			IWL_DEBUG_INFO(priv,
					"Error sending msg : %d\n", status);
		break;

	case IWL_TM_CMD_APP2DEV_GET_FW_INFO:
		skb = cfg80211_testmode_alloc_reply_skb(hw->wiphy, 20 + 8);
		if (!skb) {
			IWL_DEBUG_INFO(priv, "Error allocating memory\n");
			return -ENOMEM;
		}
		switch (priv->shrd->ucode_type) {
		case IWL_UCODE_REGULAR:
			inst_size = trans(priv)->ucode_rt.code.len;
			data_size = trans(priv)->ucode_rt.data.len;
			break;
		case IWL_UCODE_INIT:
			inst_size = trans(priv)->ucode_init.code.len;
			data_size = trans(priv)->ucode_init.data.len;
			break;
		case IWL_UCODE_WOWLAN:
			inst_size = trans(priv)->ucode_wowlan.code.len;
			data_size = trans(priv)->ucode_wowlan.data.len;
			break;
		case IWL_UCODE_NONE:
			IWL_DEBUG_INFO(priv, "The uCode has not been loaded\n");
			break;
		default:
			IWL_DEBUG_INFO(priv, "Unsupported uCode type\n");
			break;
		}
		NLA_PUT_U32(skb, IWL_TM_ATTR_FW_TYPE, priv->shrd->ucode_type);
		NLA_PUT_U32(skb, IWL_TM_ATTR_FW_INST_SIZE, inst_size);
		NLA_PUT_U32(skb, IWL_TM_ATTR_FW_DATA_SIZE, data_size);
		status = cfg80211_testmode_reply(skb);
		if (status < 0)
			IWL_DEBUG_INFO(priv,
					"Error sending msg : %d\n", status);
		break;

	default:
		IWL_DEBUG_INFO(priv, "Unknown testmode driver command ID\n");
		return -ENOSYS;
	}
	return status;

nla_put_failure:
	kfree_skb(skb);
	return -EMSGSIZE;
}


/*
 * This function handles the user application commands for uCode trace
 *
 * It retrieves command ID carried with IWL_TM_ATTR_COMMAND and calls to the
 * handlers respectively.
 *
 * If it's an unknown commdn ID, -ENOSYS is replied; otherwise, the returned
 * value of the actual command execution is replied to the user application.
 *
 * @hw: ieee80211_hw object that represents the device
 * @tb: gnl message fields from the user space
 */
static int iwl_testmode_trace(struct ieee80211_hw *hw, struct nlattr **tb)
{
	struct iwl_priv *priv = hw->priv;
	struct sk_buff *skb;
	int status = 0;
	struct device *dev = trans(priv)->dev;

	switch (nla_get_u32(tb[IWL_TM_ATTR_COMMAND])) {
	case IWL_TM_CMD_APP2DEV_BEGIN_TRACE:
		if (priv->testmode_trace.trace_enabled)
			return -EBUSY;

		if (!tb[IWL_TM_ATTR_TRACE_SIZE])
			priv->testmode_trace.buff_size = TRACE_BUFF_SIZE_DEF;
		else
			priv->testmode_trace.buff_size =
				nla_get_u32(tb[IWL_TM_ATTR_TRACE_SIZE]);
		if (!priv->testmode_trace.buff_size)
			return -EINVAL;
		if (priv->testmode_trace.buff_size < TRACE_BUFF_SIZE_MIN ||
		    priv->testmode_trace.buff_size > TRACE_BUFF_SIZE_MAX)
			return -EINVAL;

		priv->testmode_trace.total_size =
			priv->testmode_trace.buff_size + TRACE_BUFF_PADD;
		priv->testmode_trace.cpu_addr =
			dma_alloc_coherent(dev,
					   priv->testmode_trace.total_size,
					   &priv->testmode_trace.dma_addr,
					   GFP_KERNEL);
		if (!priv->testmode_trace.cpu_addr)
			return -ENOMEM;
		priv->testmode_trace.trace_enabled = true;
		priv->testmode_trace.trace_addr = (u8 *)PTR_ALIGN(
			priv->testmode_trace.cpu_addr, 0x100);
		memset(priv->testmode_trace.trace_addr, 0x03B,
			priv->testmode_trace.buff_size);
		skb = cfg80211_testmode_alloc_reply_skb(hw->wiphy,
			sizeof(priv->testmode_trace.dma_addr) + 20);
		if (!skb) {
			IWL_DEBUG_INFO(priv,
				"Error allocating memory\n");
			iwl_trace_cleanup(priv);
			return -ENOMEM;
		}
		NLA_PUT(skb, IWL_TM_ATTR_TRACE_ADDR,
			sizeof(priv->testmode_trace.dma_addr),
			(u64 *)&priv->testmode_trace.dma_addr);
		status = cfg80211_testmode_reply(skb);
		if (status < 0) {
			IWL_DEBUG_INFO(priv,
				       "Error sending msg : %d\n",
				       status);
		}
		priv->testmode_trace.num_chunks =
			DIV_ROUND_UP(priv->testmode_trace.buff_size,
				     DUMP_CHUNK_SIZE);
		break;

	case IWL_TM_CMD_APP2DEV_END_TRACE:
		iwl_trace_cleanup(priv);
		break;
	default:
		IWL_DEBUG_INFO(priv, "Unknown testmode mem command ID\n");
		return -ENOSYS;
	}
	return status;

nla_put_failure:
	kfree_skb(skb);
	if (nla_get_u32(tb[IWL_TM_ATTR_COMMAND]) ==
	    IWL_TM_CMD_APP2DEV_BEGIN_TRACE)
		iwl_trace_cleanup(priv);
	return -EMSGSIZE;
}

static int iwl_testmode_trace_dump(struct ieee80211_hw *hw, struct nlattr **tb,
				   struct sk_buff *skb,
				   struct netlink_callback *cb)
{
	struct iwl_priv *priv = hw->priv;
	int idx, length;

	if (priv->testmode_trace.trace_enabled &&
	    priv->testmode_trace.trace_addr) {
		idx = cb->args[4];
		if (idx >= priv->testmode_trace.num_chunks)
			return -ENOENT;
		length = DUMP_CHUNK_SIZE;
		if (((idx + 1) == priv->testmode_trace.num_chunks) &&
		    (priv->testmode_trace.buff_size % DUMP_CHUNK_SIZE))
			length = priv->testmode_trace.buff_size %
				DUMP_CHUNK_SIZE;

		NLA_PUT(skb, IWL_TM_ATTR_TRACE_DUMP, length,
			priv->testmode_trace.trace_addr +
			(DUMP_CHUNK_SIZE * idx));
		idx++;
		cb->args[4] = idx;
		return 0;
	} else
		return -EFAULT;

 nla_put_failure:
	return -ENOBUFS;
}

/*
 * This function handles the user application switch ucode ownership.
 *
 * It retrieves the mandatory fields IWL_TM_ATTR_UCODE_OWNER and
 * decide who the current owner of the uCode
 *
 * If the current owner is OWNERSHIP_TM, then the only host command
 * can deliver to uCode is from testmode, all the other host commands
 * will dropped.
 *
 * default driver is the owner of uCode in normal operational mode
 *
 * @hw: ieee80211_hw object that represents the device
 * @tb: gnl message fields from the user space
 */
static int iwl_testmode_ownership(struct ieee80211_hw *hw, struct nlattr **tb)
{
	struct iwl_priv *priv = hw->priv;
	u8 owner;

	if (!tb[IWL_TM_ATTR_UCODE_OWNER]) {
		IWL_DEBUG_INFO(priv, "Error finding ucode owner\n");
		return -ENOMSG;
	}

	owner = nla_get_u8(tb[IWL_TM_ATTR_UCODE_OWNER]);
	if ((owner == IWL_OWNERSHIP_DRIVER) || (owner == IWL_OWNERSHIP_TM))
		priv->shrd->ucode_owner = owner;
	else {
		IWL_DEBUG_INFO(priv, "Invalid owner\n");
		return -EINVAL;
	}
	return 0;
}

/*
 * This function handles the user application commands for SRAM data dump
 *
 * It retrieves the mandatory fields IWL_TM_ATTR_SRAM_ADDR and
 * IWL_TM_ATTR_SRAM_SIZE to decide the memory area for SRAM data reading
 *
 * Several error will be retured, -EBUSY if the SRAM data retrieved by
 * previous command has not been delivered to userspace, or -ENOMSG if
 * the mandatory fields (IWL_TM_ATTR_SRAM_ADDR,IWL_TM_ATTR_SRAM_SIZE)
 * are missing, or -ENOMEM if the buffer allocation fails.
 *
 * Otherwise 0 is replied indicating the success of the SRAM reading.
 *
 * @hw: ieee80211_hw object that represents the device
 * @tb: gnl message fields from the user space
 */
static int iwl_testmode_sram(struct ieee80211_hw *hw, struct nlattr **tb)
{
	struct iwl_priv *priv = hw->priv;
	u32 ofs, size, maxsize;

	if (priv->testmode_sram.sram_readed)
		return -EBUSY;

	if (!tb[IWL_TM_ATTR_SRAM_ADDR]) {
		IWL_DEBUG_INFO(priv, "Error finding SRAM offset address\n");
		return -ENOMSG;
	}
	ofs = nla_get_u32(tb[IWL_TM_ATTR_SRAM_ADDR]);
	if (!tb[IWL_TM_ATTR_SRAM_SIZE]) {
		IWL_DEBUG_INFO(priv, "Error finding size for SRAM reading\n");
		return -ENOMSG;
	}
	size = nla_get_u32(tb[IWL_TM_ATTR_SRAM_SIZE]);
	switch (priv->shrd->ucode_type) {
	case IWL_UCODE_REGULAR:
		maxsize = trans(priv)->ucode_rt.data.len;
		break;
	case IWL_UCODE_INIT:
		maxsize = trans(priv)->ucode_init.data.len;
		break;
	case IWL_UCODE_WOWLAN:
		maxsize = trans(priv)->ucode_wowlan.data.len;
		break;
	case IWL_UCODE_NONE:
		IWL_ERR(priv, "Error, uCode does not been loaded\n");
		return -ENOSYS;
	default:
		IWL_ERR(priv, "Error, unsupported uCode type\n");
		return -ENOSYS;
	}
	if ((ofs + size) > (maxsize + SRAM_DATA_SEG_OFFSET)) {
		IWL_ERR(priv, "Invalid offset/size: out of range\n");
		return -EINVAL;
	}
	priv->testmode_sram.buff_size = (size / 4) * 4;
	priv->testmode_sram.buff_addr =
		kmalloc(priv->testmode_sram.buff_size, GFP_KERNEL);
	if (priv->testmode_sram.buff_addr == NULL) {
		IWL_ERR(priv, "Error allocating memory\n");
		return -ENOMEM;
	}
<<<<<<< HEAD
	_iwl_read_targ_mem_words(bus(priv), ofs,
=======
	_iwl_read_targ_mem_words(trans(priv), ofs,
>>>>>>> ca994a36
					priv->testmode_sram.buff_addr,
					priv->testmode_sram.buff_size / 4);
	priv->testmode_sram.num_chunks =
		DIV_ROUND_UP(priv->testmode_sram.buff_size, DUMP_CHUNK_SIZE);
	priv->testmode_sram.sram_readed = true;
	return 0;
}

static int iwl_testmode_sram_dump(struct ieee80211_hw *hw, struct nlattr **tb,
				   struct sk_buff *skb,
				   struct netlink_callback *cb)
{
	struct iwl_priv *priv = hw->priv;
	int idx, length;

	if (priv->testmode_sram.sram_readed) {
		idx = cb->args[4];
		if (idx >= priv->testmode_sram.num_chunks) {
			iwl_sram_cleanup(priv);
			return -ENOENT;
		}
		length = DUMP_CHUNK_SIZE;
		if (((idx + 1) == priv->testmode_sram.num_chunks) &&
		    (priv->testmode_sram.buff_size % DUMP_CHUNK_SIZE))
			length = priv->testmode_sram.buff_size %
				DUMP_CHUNK_SIZE;

		NLA_PUT(skb, IWL_TM_ATTR_SRAM_DUMP, length,
			priv->testmode_sram.buff_addr +
			(DUMP_CHUNK_SIZE * idx));
		idx++;
		cb->args[4] = idx;
		return 0;
	} else
		return -EFAULT;

 nla_put_failure:
	return -ENOBUFS;
}


/* The testmode gnl message handler that takes the gnl message from the
 * user space and parses it per the policy iwl_testmode_gnl_msg_policy, then
 * invoke the corresponding handlers.
 *
 * This function is invoked when there is user space application sending
 * gnl message through the testmode tunnel NL80211_CMD_TESTMODE regulated
 * by nl80211.
 *
 * It retrieves the mandatory field, IWL_TM_ATTR_COMMAND, before
 * dispatching it to the corresponding handler.
 *
 * If IWL_TM_ATTR_COMMAND is missing, -ENOMSG is replied to user application;
 * -ENOSYS is replied to the user application if the command is unknown;
 * Otherwise, the command is dispatched to the respective handler.
 *
 * @hw: ieee80211_hw object that represents the device
 * @data: pointer to user space message
 * @len: length in byte of @data
 */
int iwlagn_mac_testmode_cmd(struct ieee80211_hw *hw, void *data, int len)
{
	struct nlattr *tb[IWL_TM_ATTR_MAX];
	struct iwl_priv *priv = hw->priv;
	int result;

	result = nla_parse(tb, IWL_TM_ATTR_MAX - 1, data, len,
			iwl_testmode_gnl_msg_policy);
	if (result != 0) {
		IWL_DEBUG_INFO(priv,
			       "Error parsing the gnl message : %d\n", result);
		return result;
	}

	/* IWL_TM_ATTR_COMMAND is absolutely mandatory */
	if (!tb[IWL_TM_ATTR_COMMAND]) {
		IWL_DEBUG_INFO(priv, "Error finding testmode command type\n");
		return -ENOMSG;
	}
	/* in case multiple accesses to the device happens */
	mutex_lock(&priv->shrd->mutex);

	switch (nla_get_u32(tb[IWL_TM_ATTR_COMMAND])) {
	case IWL_TM_CMD_APP2DEV_UCODE:
		IWL_DEBUG_INFO(priv, "testmode cmd to uCode\n");
		result = iwl_testmode_ucode(hw, tb);
		break;
	case IWL_TM_CMD_APP2DEV_DIRECT_REG_READ32:
	case IWL_TM_CMD_APP2DEV_DIRECT_REG_WRITE32:
	case IWL_TM_CMD_APP2DEV_DIRECT_REG_WRITE8:
	case IWL_TM_CMD_APP2DEV_INDIRECT_REG_READ32:
	case IWL_TM_CMD_APP2DEV_INDIRECT_REG_WRITE32:
		IWL_DEBUG_INFO(priv, "testmode cmd to register\n");
		result = iwl_testmode_reg(hw, tb);
		break;
	case IWL_TM_CMD_APP2DEV_GET_DEVICENAME:
	case IWL_TM_CMD_APP2DEV_LOAD_INIT_FW:
	case IWL_TM_CMD_APP2DEV_CFG_INIT_CALIB:
	case IWL_TM_CMD_APP2DEV_LOAD_RUNTIME_FW:
	case IWL_TM_CMD_APP2DEV_GET_EEPROM:
	case IWL_TM_CMD_APP2DEV_FIXRATE_REQ:
	case IWL_TM_CMD_APP2DEV_LOAD_WOWLAN_FW:
	case IWL_TM_CMD_APP2DEV_GET_FW_VERSION:
	case IWL_TM_CMD_APP2DEV_GET_DEVICE_ID:
	case IWL_TM_CMD_APP2DEV_GET_FW_INFO:
		IWL_DEBUG_INFO(priv, "testmode cmd to driver\n");
		result = iwl_testmode_driver(hw, tb);
		break;

	case IWL_TM_CMD_APP2DEV_BEGIN_TRACE:
	case IWL_TM_CMD_APP2DEV_END_TRACE:
	case IWL_TM_CMD_APP2DEV_READ_TRACE:
		IWL_DEBUG_INFO(priv, "testmode uCode trace cmd to driver\n");
		result = iwl_testmode_trace(hw, tb);
		break;

	case IWL_TM_CMD_APP2DEV_OWNERSHIP:
		IWL_DEBUG_INFO(priv, "testmode change uCode ownership\n");
		result = iwl_testmode_ownership(hw, tb);
		break;

	case IWL_TM_CMD_APP2DEV_READ_SRAM:
		IWL_DEBUG_INFO(priv, "testmode sram read cmd to driver\n");
		result = iwl_testmode_sram(hw, tb);
		break;

	default:
		IWL_DEBUG_INFO(priv, "Unknown testmode command\n");
		result = -ENOSYS;
		break;
	}

	mutex_unlock(&priv->shrd->mutex);
	return result;
}

int iwlagn_mac_testmode_dump(struct ieee80211_hw *hw, struct sk_buff *skb,
		      struct netlink_callback *cb,
		      void *data, int len)
{
	struct nlattr *tb[IWL_TM_ATTR_MAX];
	struct iwl_priv *priv = hw->priv;
	int result;
	u32 cmd;

	if (cb->args[3]) {
		/* offset by 1 since commands start at 0 */
		cmd = cb->args[3] - 1;
	} else {
		result = nla_parse(tb, IWL_TM_ATTR_MAX - 1, data, len,
				iwl_testmode_gnl_msg_policy);
		if (result) {
			IWL_DEBUG_INFO(priv,
			       "Error parsing the gnl message : %d\n", result);
			return result;
		}

		/* IWL_TM_ATTR_COMMAND is absolutely mandatory */
		if (!tb[IWL_TM_ATTR_COMMAND]) {
			IWL_DEBUG_INFO(priv,
				"Error finding testmode command type\n");
			return -ENOMSG;
		}
		cmd = nla_get_u32(tb[IWL_TM_ATTR_COMMAND]);
		cb->args[3] = cmd + 1;
	}

	/* in case multiple accesses to the device happens */
	mutex_lock(&priv->shrd->mutex);
	switch (cmd) {
	case IWL_TM_CMD_APP2DEV_READ_TRACE:
		IWL_DEBUG_INFO(priv, "uCode trace cmd to driver\n");
		result = iwl_testmode_trace_dump(hw, tb, skb, cb);
		break;
	case IWL_TM_CMD_APP2DEV_DUMP_SRAM:
		IWL_DEBUG_INFO(priv, "testmode sram dump cmd to driver\n");
		result = iwl_testmode_sram_dump(hw, tb, skb, cb);
		break;
	default:
		result = -EINVAL;
		break;
	}

	mutex_unlock(&priv->shrd->mutex);
	return result;
}<|MERGE_RESOLUTION|>--- conflicted
+++ resolved
@@ -316,11 +316,7 @@
 
 	switch (cmd) {
 	case IWL_TM_CMD_APP2DEV_DIRECT_REG_READ32:
-<<<<<<< HEAD
-		val32 = iwl_read_direct32(bus(priv), ofs);
-=======
 		val32 = iwl_read_direct32(trans(priv), ofs);
->>>>>>> ca994a36
 		IWL_INFO(priv, "32bit value to read 0x%x\n", val32);
 
 		skb = cfg80211_testmode_alloc_reply_skb(hw->wiphy, 20);
@@ -342,11 +338,7 @@
 		} else {
 			val32 = nla_get_u32(tb[IWL_TM_ATTR_REG_VALUE32]);
 			IWL_INFO(priv, "32bit value to write 0x%x\n", val32);
-<<<<<<< HEAD
-			iwl_write_direct32(bus(priv), ofs, val32);
-=======
 			iwl_write_direct32(trans(priv), ofs, val32);
->>>>>>> ca994a36
 		}
 		break;
 	case IWL_TM_CMD_APP2DEV_DIRECT_REG_WRITE8:
@@ -836,11 +828,7 @@
 		IWL_ERR(priv, "Error allocating memory\n");
 		return -ENOMEM;
 	}
-<<<<<<< HEAD
-	_iwl_read_targ_mem_words(bus(priv), ofs,
-=======
 	_iwl_read_targ_mem_words(trans(priv), ofs,
->>>>>>> ca994a36
 					priv->testmode_sram.buff_addr,
 					priv->testmode_sram.buff_size / 4);
 	priv->testmode_sram.num_chunks =
