--- conflicted
+++ resolved
@@ -19,30 +19,6 @@
 	};
 };
 
-<<<<<<< HEAD
-&cpu0 {
-	operating-points = <
-		/* kHz    uV */
-		996000  1250000
-		792000  1175000
-		396000  1175000
-		198000  1175000
-		>;
-	fsl,soc-operating-points = <
-		/* ARM kHz      SOC uV */
-		996000	1250000
-		792000	1175000
-		396000	1175000
-		198000  1175000
-	>;
-	fsl,arm-soc-shared = <1>;
-};
-
-&reg_arm {
-	vin-supply = <&sw1a_reg>;
-	regulator-allow-bypass;
-};
-=======
 &i2c1 {
 	clock-frequency = <100000>;
 	pinctrl-names = "default";
@@ -128,7 +104,14 @@
 				regulator-max-microvolt = <3300000>;
 				regulator-always-on;
 			};
->>>>>>> eff40cb1
+		};
+	};
+};
+
+&reg_arm {
+	vin-supply = <&sw1a_reg>;
+	regulator-allow-bypass;
+};
 
 &reg_soc {
 	vin-supply = <&sw1a_reg>;
