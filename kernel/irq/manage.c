/*
 * linux/kernel/irq/manage.c
 *
 * Copyright (C) 1992, 1998-2006 Linus Torvalds, Ingo Molnar
 * Copyright (C) 2005-2006 Thomas Gleixner
 *
 * This file contains driver APIs to the irq subsystem.
 */

#include <linux/irq.h>
#include <linux/kthread.h>
#include <linux/module.h>
#include <linux/random.h>
#include <linux/interrupt.h>
#include <linux/slab.h>
#include <linux/sched.h>

#include "internals.h"

#ifdef CONFIG_IRQ_FORCED_THREADING
__read_mostly bool force_irqthreads;

static int __init setup_forced_irqthreads(char *arg)
{
	force_irqthreads = true;
	return 0;
}
early_param("threadirqs", setup_forced_irqthreads);
#endif

/**
 *	synchronize_irq - wait for pending IRQ handlers (on other CPUs)
 *	@irq: interrupt number to wait for
 *
 *	This function waits for any pending IRQ handlers for this interrupt
 *	to complete before returning. If you use this function while
 *	holding a resource the IRQ handler may need you will deadlock.
 *
 *	This function may be called - with care - from IRQ context.
 */
void synchronize_irq(unsigned int irq)
{
	struct irq_desc *desc = irq_to_desc(irq);
	unsigned int state;

	if (!desc)
		return;

	do {
		unsigned long flags;

		/*
		 * Wait until we're out of the critical section.  This might
		 * give the wrong answer due to the lack of memory barriers.
		 */
		while (desc->istate & IRQS_INPROGRESS)
			cpu_relax();

		/* Ok, that indicated we're done: double-check carefully. */
		raw_spin_lock_irqsave(&desc->lock, flags);
		state = desc->istate;
		raw_spin_unlock_irqrestore(&desc->lock, flags);

		/* Oops, that failed? */
	} while (state & IRQS_INPROGRESS);

	/*
	 * We made sure that no hardirq handler is running. Now verify
	 * that no threaded handlers are active.
	 */
	wait_event(desc->wait_for_threads, !atomic_read(&desc->threads_active));
}
EXPORT_SYMBOL(synchronize_irq);

#ifdef CONFIG_SMP
cpumask_var_t irq_default_affinity;

/**
 *	irq_can_set_affinity - Check if the affinity of a given irq can be set
 *	@irq:		Interrupt to check
 *
 */
int irq_can_set_affinity(unsigned int irq)
{
	struct irq_desc *desc = irq_to_desc(irq);

	if (!desc || !irqd_can_balance(&desc->irq_data) ||
	    !desc->irq_data.chip || !desc->irq_data.chip->irq_set_affinity)
		return 0;

	return 1;
}

/**
 *	irq_set_thread_affinity - Notify irq threads to adjust affinity
 *	@desc:		irq descriptor which has affitnity changed
 *
 *	We just set IRQTF_AFFINITY and delegate the affinity setting
 *	to the interrupt thread itself. We can not call
 *	set_cpus_allowed_ptr() here as we hold desc->lock and this
 *	code can be called from hard interrupt context.
 */
void irq_set_thread_affinity(struct irq_desc *desc)
{
	struct irqaction *action = desc->action;

	while (action) {
		if (action->thread)
			set_bit(IRQTF_AFFINITY, &action->thread_flags);
		action = action->next;
	}
}

#ifdef CONFIG_GENERIC_PENDING_IRQ
static inline bool irq_can_move_pcntxt(struct irq_desc *desc)
{
	return irq_settings_can_move_pcntxt(desc);
}
static inline bool irq_move_pending(struct irq_desc *desc)
{
	return irqd_is_setaffinity_pending(&desc->irq_data);
}
static inline void
irq_copy_pending(struct irq_desc *desc, const struct cpumask *mask)
{
	cpumask_copy(desc->pending_mask, mask);
}
static inline void
irq_get_pending(struct cpumask *mask, struct irq_desc *desc)
{
	cpumask_copy(mask, desc->pending_mask);
}
#else
static inline bool irq_can_move_pcntxt(struct irq_desc *desc) { return true; }
static inline bool irq_move_pending(struct irq_desc *desc) { return false; }
static inline void
irq_copy_pending(struct irq_desc *desc, const struct cpumask *mask) { }
static inline void
irq_get_pending(struct cpumask *mask, struct irq_desc *desc) { }
#endif

/**
 *	irq_set_affinity - Set the irq affinity of a given irq
 *	@irq:		Interrupt to set affinity
 *	@cpumask:	cpumask
 *
 */
int irq_set_affinity(unsigned int irq, const struct cpumask *mask)
{
	struct irq_desc *desc = irq_to_desc(irq);
	struct irq_chip *chip = desc->irq_data.chip;
	unsigned long flags;
	int ret = 0;

	if (!chip->irq_set_affinity)
		return -EINVAL;

	raw_spin_lock_irqsave(&desc->lock, flags);

	if (irq_can_move_pcntxt(desc)) {
		ret = chip->irq_set_affinity(&desc->irq_data, mask, false);
		switch (ret) {
		case IRQ_SET_MASK_OK:
			cpumask_copy(desc->irq_data.affinity, mask);
		case IRQ_SET_MASK_OK_NOCOPY:
			irq_set_thread_affinity(desc);
			ret = 0;
		}
	} else {
		irqd_set_move_pending(&desc->irq_data);
		irq_copy_pending(desc, mask);
	}

	if (desc->affinity_notify) {
		kref_get(&desc->affinity_notify->kref);
		schedule_work(&desc->affinity_notify->work);
	}
	irq_compat_set_affinity(desc);
	irqd_set(&desc->irq_data, IRQD_AFFINITY_SET);
	raw_spin_unlock_irqrestore(&desc->lock, flags);
	return ret;
}

int irq_set_affinity_hint(unsigned int irq, const struct cpumask *m)
{
	unsigned long flags;
	struct irq_desc *desc = irq_get_desc_lock(irq, &flags);

	if (!desc)
		return -EINVAL;
	desc->affinity_hint = m;
	irq_put_desc_unlock(desc, flags);
	return 0;
}
EXPORT_SYMBOL_GPL(irq_set_affinity_hint);

static void irq_affinity_notify(struct work_struct *work)
{
	struct irq_affinity_notify *notify =
		container_of(work, struct irq_affinity_notify, work);
	struct irq_desc *desc = irq_to_desc(notify->irq);
	cpumask_var_t cpumask;
	unsigned long flags;

	if (!desc || !alloc_cpumask_var(&cpumask, GFP_KERNEL))
		goto out;

	raw_spin_lock_irqsave(&desc->lock, flags);
	if (irq_move_pending(desc))
		irq_get_pending(cpumask, desc);
	else
		cpumask_copy(cpumask, desc->irq_data.affinity);
	raw_spin_unlock_irqrestore(&desc->lock, flags);

	notify->notify(notify, cpumask);

	free_cpumask_var(cpumask);
out:
	kref_put(&notify->kref, notify->release);
}

/**
 *	irq_set_affinity_notifier - control notification of IRQ affinity changes
 *	@irq:		Interrupt for which to enable/disable notification
 *	@notify:	Context for notification, or %NULL to disable
 *			notification.  Function pointers must be initialised;
 *			the other fields will be initialised by this function.
 *
 *	Must be called in process context.  Notification may only be enabled
 *	after the IRQ is allocated and must be disabled before the IRQ is
 *	freed using free_irq().
 */
int
irq_set_affinity_notifier(unsigned int irq, struct irq_affinity_notify *notify)
{
	struct irq_desc *desc = irq_to_desc(irq);
	struct irq_affinity_notify *old_notify;
	unsigned long flags;

	/* The release function is promised process context */
	might_sleep();

	if (!desc)
		return -EINVAL;

	/* Complete initialisation of *notify */
	if (notify) {
		notify->irq = irq;
		kref_init(&notify->kref);
		INIT_WORK(&notify->work, irq_affinity_notify);
	}

	raw_spin_lock_irqsave(&desc->lock, flags);
	old_notify = desc->affinity_notify;
	desc->affinity_notify = notify;
	raw_spin_unlock_irqrestore(&desc->lock, flags);

	if (old_notify)
		kref_put(&old_notify->kref, old_notify->release);

	return 0;
}
EXPORT_SYMBOL_GPL(irq_set_affinity_notifier);

#ifndef CONFIG_AUTO_IRQ_AFFINITY
/*
 * Generic version of the affinity autoselector.
 */
static int
setup_affinity(unsigned int irq, struct irq_desc *desc, struct cpumask *mask)
{
	struct irq_chip *chip = irq_desc_get_chip(desc);
	struct cpumask *set = irq_default_affinity;
	int ret;

	/* Excludes PER_CPU and NO_BALANCE interrupts */
	if (!irq_can_set_affinity(irq))
		return 0;

	/*
	 * Preserve an userspace affinity setup, but make sure that
	 * one of the targets is online.
	 */
	if (irqd_has_set(&desc->irq_data, IRQD_AFFINITY_SET)) {
		if (cpumask_intersects(desc->irq_data.affinity,
				       cpu_online_mask))
			set = desc->irq_data.affinity;
		else {
			irq_compat_clr_affinity(desc);
			irqd_clear(&desc->irq_data, IRQD_AFFINITY_SET);
		}
	}

	cpumask_and(mask, cpu_online_mask, set);
	ret = chip->irq_set_affinity(&desc->irq_data, mask, false);
	switch (ret) {
	case IRQ_SET_MASK_OK:
		cpumask_copy(desc->irq_data.affinity, mask);
	case IRQ_SET_MASK_OK_NOCOPY:
		irq_set_thread_affinity(desc);
	}
	return 0;
}
#else
static inline int
setup_affinity(unsigned int irq, struct irq_desc *d, struct cpumask *mask)
{
	return irq_select_affinity(irq);
}
#endif

/*
 * Called when affinity is set via /proc/irq
 */
int irq_select_affinity_usr(unsigned int irq, struct cpumask *mask)
{
	struct irq_desc *desc = irq_to_desc(irq);
	unsigned long flags;
	int ret;

	raw_spin_lock_irqsave(&desc->lock, flags);
	ret = setup_affinity(irq, desc, mask);
	raw_spin_unlock_irqrestore(&desc->lock, flags);
	return ret;
}

#else
static inline int
setup_affinity(unsigned int irq, struct irq_desc *desc, struct cpumask *mask)
{
	return 0;
}
#endif

void __disable_irq(struct irq_desc *desc, unsigned int irq, bool suspend)
{
	if (suspend) {
		if (!desc->action || (desc->action->flags & IRQF_NO_SUSPEND))
			return;
		desc->istate |= IRQS_SUSPENDED;
	}

	if (!desc->depth++)
		irq_disable(desc);
}

static int __disable_irq_nosync(unsigned int irq)
{
	unsigned long flags;
	struct irq_desc *desc = irq_get_desc_buslock(irq, &flags);

	if (!desc)
		return -EINVAL;
	__disable_irq(desc, irq, false);
	irq_put_desc_busunlock(desc, flags);
	return 0;
}

/**
 *	disable_irq_nosync - disable an irq without waiting
 *	@irq: Interrupt to disable
 *
 *	Disable the selected interrupt line.  Disables and Enables are
 *	nested.
 *	Unlike disable_irq(), this function does not ensure existing
 *	instances of the IRQ handler have completed before returning.
 *
 *	This function may be called from IRQ context.
 */
void disable_irq_nosync(unsigned int irq)
{
	__disable_irq_nosync(irq);
}
EXPORT_SYMBOL(disable_irq_nosync);

/**
 *	disable_irq - disable an irq and wait for completion
 *	@irq: Interrupt to disable
 *
 *	Disable the selected interrupt line.  Enables and Disables are
 *	nested.
 *	This function waits for any pending IRQ handlers for this interrupt
 *	to complete before returning. If you use this function while
 *	holding a resource the IRQ handler may need you will deadlock.
 *
 *	This function may be called - with care - from IRQ context.
 */
void disable_irq(unsigned int irq)
{
	if (!__disable_irq_nosync(irq))
		synchronize_irq(irq);
}
EXPORT_SYMBOL(disable_irq);

void __enable_irq(struct irq_desc *desc, unsigned int irq, bool resume)
{
	if (resume) {
<<<<<<< HEAD
		if (!(desc->status & IRQ_SUSPENDED)) {
=======
		if (!(desc->istate & IRQS_SUSPENDED)) {
>>>>>>> c0185808
			if (!desc->action)
				return;
			if (!(desc->action->flags & IRQF_FORCE_RESUME))
				return;
			/* Pretend that it got disabled ! */
			desc->depth++;
		}
<<<<<<< HEAD
		desc->status &= ~IRQ_SUSPENDED;
=======
		desc->istate &= ~IRQS_SUSPENDED;
>>>>>>> c0185808
	}

	switch (desc->depth) {
	case 0:
 err_out:
		WARN(1, KERN_WARNING "Unbalanced enable for IRQ %d\n", irq);
		break;
	case 1: {
		if (desc->istate & IRQS_SUSPENDED)
			goto err_out;
		/* Prevent probing on this irq: */
		irq_settings_set_noprobe(desc);
		irq_enable(desc);
		check_irq_resend(desc, irq);
		/* fall-through */
	}
	default:
		desc->depth--;
	}
}

/**
 *	enable_irq - enable handling of an irq
 *	@irq: Interrupt to enable
 *
 *	Undoes the effect of one call to disable_irq().  If this
 *	matches the last disable, processing of interrupts on this
 *	IRQ line is re-enabled.
 *
 *	This function may be called from IRQ context only when
 *	desc->irq_data.chip->bus_lock and desc->chip->bus_sync_unlock are NULL !
 */
void enable_irq(unsigned int irq)
{
	unsigned long flags;
	struct irq_desc *desc = irq_get_desc_buslock(irq, &flags);

	if (!desc)
		return;
	if (WARN(!desc->irq_data.chip,
		 KERN_ERR "enable_irq before setup/request_irq: irq %u\n", irq))
		goto out;

	__enable_irq(desc, irq, false);
out:
	irq_put_desc_busunlock(desc, flags);
}
EXPORT_SYMBOL(enable_irq);

static int set_irq_wake_real(unsigned int irq, unsigned int on)
{
	struct irq_desc *desc = irq_to_desc(irq);
	int ret = -ENXIO;

	if (desc->irq_data.chip->irq_set_wake)
		ret = desc->irq_data.chip->irq_set_wake(&desc->irq_data, on);

	return ret;
}

/**
 *	irq_set_irq_wake - control irq power management wakeup
 *	@irq:	interrupt to control
 *	@on:	enable/disable power management wakeup
 *
 *	Enable/disable power management wakeup mode, which is
 *	disabled by default.  Enables and disables must match,
 *	just as they match for non-wakeup mode support.
 *
 *	Wakeup mode lets this IRQ wake the system from sleep
 *	states like "suspend to RAM".
 */
int irq_set_irq_wake(unsigned int irq, unsigned int on)
{
	unsigned long flags;
	struct irq_desc *desc = irq_get_desc_buslock(irq, &flags);
	int ret = 0;

	/* wakeup-capable irqs can be shared between drivers that
	 * don't need to have the same sleep mode behaviors.
	 */
	if (on) {
		if (desc->wake_depth++ == 0) {
			ret = set_irq_wake_real(irq, on);
			if (ret)
				desc->wake_depth = 0;
			else
				irqd_set(&desc->irq_data, IRQD_WAKEUP_STATE);
		}
	} else {
		if (desc->wake_depth == 0) {
			WARN(1, "Unbalanced IRQ %d wake disable\n", irq);
		} else if (--desc->wake_depth == 0) {
			ret = set_irq_wake_real(irq, on);
			if (ret)
				desc->wake_depth = 1;
			else
				irqd_clear(&desc->irq_data, IRQD_WAKEUP_STATE);
		}
	}
	irq_put_desc_busunlock(desc, flags);
	return ret;
}
EXPORT_SYMBOL(irq_set_irq_wake);

/*
 * Internal function that tells the architecture code whether a
 * particular irq has been exclusively allocated or is available
 * for driver use.
 */
int can_request_irq(unsigned int irq, unsigned long irqflags)
{
	unsigned long flags;
	struct irq_desc *desc = irq_get_desc_lock(irq, &flags);
	int canrequest = 0;

	if (!desc)
		return 0;

	if (irq_settings_can_request(desc)) {
		if (desc->action)
			if (irqflags & desc->action->flags & IRQF_SHARED)
				canrequest =1;
	}
	irq_put_desc_unlock(desc, flags);
	return canrequest;
}

int __irq_set_trigger(struct irq_desc *desc, unsigned int irq,
		      unsigned long flags)
{
	struct irq_chip *chip = desc->irq_data.chip;
	int ret, unmask = 0;

	if (!chip || !chip->irq_set_type) {
		/*
		 * IRQF_TRIGGER_* but the PIC does not support multiple
		 * flow-types?
		 */
		pr_debug("No set_type function for IRQ %d (%s)\n", irq,
				chip ? (chip->name ? : "unknown") : "unknown");
		return 0;
	}

	flags &= IRQ_TYPE_SENSE_MASK;

	if (chip->flags & IRQCHIP_SET_TYPE_MASKED) {
		if (!(desc->istate & IRQS_MASKED))
			mask_irq(desc);
		if (!(desc->istate & IRQS_DISABLED))
			unmask = 1;
	}

	/* caller masked out all except trigger mode flags */
	ret = chip->irq_set_type(&desc->irq_data, flags);

	switch (ret) {
	case IRQ_SET_MASK_OK:
		irqd_clear(&desc->irq_data, IRQD_TRIGGER_MASK);
		irqd_set(&desc->irq_data, flags);

	case IRQ_SET_MASK_OK_NOCOPY:
		flags = irqd_get_trigger_type(&desc->irq_data);
		irq_settings_set_trigger_mask(desc, flags);
		irqd_clear(&desc->irq_data, IRQD_LEVEL);
		irq_settings_clr_level(desc);
		if (flags & IRQ_TYPE_LEVEL_MASK) {
			irq_settings_set_level(desc);
			irqd_set(&desc->irq_data, IRQD_LEVEL);
		}

		if (chip != desc->irq_data.chip)
			irq_chip_set_defaults(desc->irq_data.chip);
		ret = 0;
		break;
	default:
		pr_err("setting trigger mode %lu for irq %u failed (%pF)\n",
		       flags, irq, chip->irq_set_type);
	}
	if (unmask)
		unmask_irq(desc);
	return ret;
}

/*
 * Default primary interrupt handler for threaded interrupts. Is
 * assigned as primary handler when request_threaded_irq is called
 * with handler == NULL. Useful for oneshot interrupts.
 */
static irqreturn_t irq_default_primary_handler(int irq, void *dev_id)
{
	return IRQ_WAKE_THREAD;
}

/*
 * Primary handler for nested threaded interrupts. Should never be
 * called.
 */
static irqreturn_t irq_nested_primary_handler(int irq, void *dev_id)
{
	WARN(1, "Primary handler called for nested irq %d\n", irq);
	return IRQ_NONE;
}

static int irq_wait_for_interrupt(struct irqaction *action)
{
	while (!kthread_should_stop()) {
		set_current_state(TASK_INTERRUPTIBLE);

		if (test_and_clear_bit(IRQTF_RUNTHREAD,
				       &action->thread_flags)) {
			__set_current_state(TASK_RUNNING);
			return 0;
		}
		schedule();
	}
	return -1;
}

/*
 * Oneshot interrupts keep the irq line masked until the threaded
 * handler finished. unmask if the interrupt has not been disabled and
 * is marked MASKED.
 */
static void irq_finalize_oneshot(struct irq_desc *desc,
				 struct irqaction *action, bool force)
{
	if (!(desc->istate & IRQS_ONESHOT))
		return;
again:
	chip_bus_lock(desc);
	raw_spin_lock_irq(&desc->lock);

	/*
	 * Implausible though it may be we need to protect us against
	 * the following scenario:
	 *
	 * The thread is faster done than the hard interrupt handler
	 * on the other CPU. If we unmask the irq line then the
	 * interrupt can come in again and masks the line, leaves due
	 * to IRQS_INPROGRESS and the irq line is masked forever.
	 *
	 * This also serializes the state of shared oneshot handlers
	 * versus "desc->threads_onehsot |= action->thread_mask;" in
	 * irq_wake_thread(). See the comment there which explains the
	 * serialization.
	 */
	if (unlikely(desc->istate & IRQS_INPROGRESS)) {
		raw_spin_unlock_irq(&desc->lock);
		chip_bus_sync_unlock(desc);
		cpu_relax();
		goto again;
	}

	/*
	 * Now check again, whether the thread should run. Otherwise
	 * we would clear the threads_oneshot bit of this thread which
	 * was just set.
	 */
	if (!force && test_bit(IRQTF_RUNTHREAD, &action->thread_flags))
		goto out_unlock;

	desc->threads_oneshot &= ~action->thread_mask;

	if (!desc->threads_oneshot && !(desc->istate & IRQS_DISABLED) &&
	    (desc->istate & IRQS_MASKED)) {
		irq_compat_clr_masked(desc);
		desc->istate &= ~IRQS_MASKED;
		desc->irq_data.chip->irq_unmask(&desc->irq_data);
	}
out_unlock:
	raw_spin_unlock_irq(&desc->lock);
	chip_bus_sync_unlock(desc);
}

#ifdef CONFIG_SMP
/*
 * Check whether we need to chasnge the affinity of the interrupt thread.
 */
static void
irq_thread_check_affinity(struct irq_desc *desc, struct irqaction *action)
{
	cpumask_var_t mask;

	if (!test_and_clear_bit(IRQTF_AFFINITY, &action->thread_flags))
		return;

	/*
	 * In case we are out of memory we set IRQTF_AFFINITY again and
	 * try again next time
	 */
	if (!alloc_cpumask_var(&mask, GFP_KERNEL)) {
		set_bit(IRQTF_AFFINITY, &action->thread_flags);
		return;
	}

	raw_spin_lock_irq(&desc->lock);
	cpumask_copy(mask, desc->irq_data.affinity);
	raw_spin_unlock_irq(&desc->lock);

	set_cpus_allowed_ptr(current, mask);
	free_cpumask_var(mask);
}
#else
static inline void
irq_thread_check_affinity(struct irq_desc *desc, struct irqaction *action) { }
#endif

/*
 * Interrupts which are not explicitely requested as threaded
 * interrupts rely on the implicit bh/preempt disable of the hard irq
 * context. So we need to disable bh here to avoid deadlocks and other
 * side effects.
 */
static void
irq_forced_thread_fn(struct irq_desc *desc, struct irqaction *action)
{
	local_bh_disable();
	action->thread_fn(action->irq, action->dev_id);
	irq_finalize_oneshot(desc, action, false);
	local_bh_enable();
}

/*
 * Interrupts explicitely requested as threaded interupts want to be
 * preemtible - many of them need to sleep and wait for slow busses to
 * complete.
 */
static void irq_thread_fn(struct irq_desc *desc, struct irqaction *action)
{
	action->thread_fn(action->irq, action->dev_id);
	irq_finalize_oneshot(desc, action, false);
}

/*
 * Interrupt handler thread
 */
static int irq_thread(void *data)
{
	static const struct sched_param param = {
		.sched_priority = MAX_USER_RT_PRIO/2,
	};
	struct irqaction *action = data;
	struct irq_desc *desc = irq_to_desc(action->irq);
	void (*handler_fn)(struct irq_desc *desc, struct irqaction *action);
	int wake;

	if (force_irqthreads & test_bit(IRQTF_FORCED_THREAD,
					&action->thread_flags))
		handler_fn = irq_forced_thread_fn;
	else
		handler_fn = irq_thread_fn;

	sched_setscheduler(current, SCHED_FIFO, &param);
	current->irqaction = action;

	while (!irq_wait_for_interrupt(action)) {

		irq_thread_check_affinity(desc, action);

		atomic_inc(&desc->threads_active);

		raw_spin_lock_irq(&desc->lock);
		if (unlikely(desc->istate & IRQS_DISABLED)) {
			/*
			 * CHECKME: We might need a dedicated
			 * IRQ_THREAD_PENDING flag here, which
			 * retriggers the thread in check_irq_resend()
			 * but AFAICT IRQS_PENDING should be fine as it
			 * retriggers the interrupt itself --- tglx
			 */
			irq_compat_set_pending(desc);
			desc->istate |= IRQS_PENDING;
			raw_spin_unlock_irq(&desc->lock);
		} else {
			raw_spin_unlock_irq(&desc->lock);
			handler_fn(desc, action);
		}

		wake = atomic_dec_and_test(&desc->threads_active);

		if (wake && waitqueue_active(&desc->wait_for_threads))
			wake_up(&desc->wait_for_threads);
	}

	/* Prevent a stale desc->threads_oneshot */
	irq_finalize_oneshot(desc, action, true);

	/*
	 * Clear irqaction. Otherwise exit_irq_thread() would make
	 * fuzz about an active irq thread going into nirvana.
	 */
	current->irqaction = NULL;
	return 0;
}

/*
 * Called from do_exit()
 */
void exit_irq_thread(void)
{
	struct task_struct *tsk = current;
	struct irq_desc *desc;

	if (!tsk->irqaction)
		return;

	printk(KERN_ERR
	       "exiting task \"%s\" (%d) is an active IRQ thread (irq %d)\n",
	       tsk->comm ? tsk->comm : "", tsk->pid, tsk->irqaction->irq);

	desc = irq_to_desc(tsk->irqaction->irq);

	/*
	 * Prevent a stale desc->threads_oneshot. Must be called
	 * before setting the IRQTF_DIED flag.
	 */
	irq_finalize_oneshot(desc, tsk->irqaction, true);

	/*
	 * Set the THREAD DIED flag to prevent further wakeups of the
	 * soon to be gone threaded handler.
	 */
	set_bit(IRQTF_DIED, &tsk->irqaction->flags);
}

static void irq_setup_forced_threading(struct irqaction *new)
{
	if (!force_irqthreads)
		return;
	if (new->flags & (IRQF_NO_THREAD | IRQF_PERCPU | IRQF_ONESHOT))
		return;

	new->flags |= IRQF_ONESHOT;

	if (!new->thread_fn) {
		set_bit(IRQTF_FORCED_THREAD, &new->thread_flags);
		new->thread_fn = new->handler;
		new->handler = irq_default_primary_handler;
	}
}

/*
 * Internal function to register an irqaction - typically used to
 * allocate special interrupts that are part of the architecture.
 */
static int
__setup_irq(unsigned int irq, struct irq_desc *desc, struct irqaction *new)
{
	struct irqaction *old, **old_ptr;
	const char *old_name = NULL;
	unsigned long flags, thread_mask = 0;
	int ret, nested, shared = 0;
	cpumask_var_t mask;

	if (!desc)
		return -EINVAL;

	if (desc->irq_data.chip == &no_irq_chip)
		return -ENOSYS;
	/*
	 * Some drivers like serial.c use request_irq() heavily,
	 * so we have to be careful not to interfere with a
	 * running system.
	 */
	if (new->flags & IRQF_SAMPLE_RANDOM) {
		/*
		 * This function might sleep, we want to call it first,
		 * outside of the atomic block.
		 * Yes, this might clear the entropy pool if the wrong
		 * driver is attempted to be loaded, without actually
		 * installing a new handler, but is this really a problem,
		 * only the sysadmin is able to do this.
		 */
		rand_initialize_irq(irq);
	}

	/*
	 * Check whether the interrupt nests into another interrupt
	 * thread.
	 */
	nested = irq_settings_is_nested_thread(desc);
	if (nested) {
		if (!new->thread_fn)
			return -EINVAL;
		/*
		 * Replace the primary handler which was provided from
		 * the driver for non nested interrupt handling by the
		 * dummy function which warns when called.
		 */
		new->handler = irq_nested_primary_handler;
	} else {
		irq_setup_forced_threading(new);
	}

	/*
	 * Create a handler thread when a thread function is supplied
	 * and the interrupt does not nest into another interrupt
	 * thread.
	 */
	if (new->thread_fn && !nested) {
		struct task_struct *t;

		t = kthread_create(irq_thread, new, "irq/%d-%s", irq,
				   new->name);
		if (IS_ERR(t))
			return PTR_ERR(t);
		/*
		 * We keep the reference to the task struct even if
		 * the thread dies to avoid that the interrupt code
		 * references an already freed task_struct.
		 */
		get_task_struct(t);
		new->thread = t;
	}

	if (!alloc_cpumask_var(&mask, GFP_KERNEL)) {
		ret = -ENOMEM;
		goto out_thread;
	}

	/*
	 * The following block of code has to be executed atomically
	 */
	raw_spin_lock_irqsave(&desc->lock, flags);
	old_ptr = &desc->action;
	old = *old_ptr;
	if (old) {
		/*
		 * Can't share interrupts unless both agree to and are
		 * the same type (level, edge, polarity). So both flag
		 * fields must have IRQF_SHARED set and the bits which
		 * set the trigger type must match. Also all must
		 * agree on ONESHOT.
		 */
		if (!((old->flags & new->flags) & IRQF_SHARED) ||
		    ((old->flags ^ new->flags) & IRQF_TRIGGER_MASK) ||
		    ((old->flags ^ new->flags) & IRQF_ONESHOT)) {
			old_name = old->name;
			goto mismatch;
		}

		/* All handlers must agree on per-cpuness */
		if ((old->flags & IRQF_PERCPU) !=
		    (new->flags & IRQF_PERCPU))
			goto mismatch;

		/* add new interrupt at end of irq queue */
		do {
			thread_mask |= old->thread_mask;
			old_ptr = &old->next;
			old = *old_ptr;
		} while (old);
		shared = 1;
	}

	/*
	 * Setup the thread mask for this irqaction. Unlikely to have
	 * 32 resp 64 irqs sharing one line, but who knows.
	 */
	if (new->flags & IRQF_ONESHOT && thread_mask == ~0UL) {
		ret = -EBUSY;
		goto out_mask;
	}
	new->thread_mask = 1 << ffz(thread_mask);

	if (!shared) {
		irq_chip_set_defaults(desc->irq_data.chip);

		init_waitqueue_head(&desc->wait_for_threads);

		/* Setup the type (level, edge polarity) if configured: */
		if (new->flags & IRQF_TRIGGER_MASK) {
			ret = __irq_set_trigger(desc, irq,
					new->flags & IRQF_TRIGGER_MASK);

			if (ret)
				goto out_mask;
		}

		desc->istate &= ~(IRQS_AUTODETECT | IRQS_SPURIOUS_DISABLED | \
				  IRQS_INPROGRESS | IRQS_ONESHOT | \
				  IRQS_WAITING);

		if (new->flags & IRQF_PERCPU) {
			irqd_set(&desc->irq_data, IRQD_PER_CPU);
			irq_settings_set_per_cpu(desc);
		}

		if (new->flags & IRQF_ONESHOT)
			desc->istate |= IRQS_ONESHOT;

		if (irq_settings_can_autoenable(desc))
			irq_startup(desc);
		else
			/* Undo nested disables: */
			desc->depth = 1;

		/* Exclude IRQ from balancing if requested */
		if (new->flags & IRQF_NOBALANCING) {
			irq_settings_set_no_balancing(desc);
			irqd_set(&desc->irq_data, IRQD_NO_BALANCING);
		}

		/* Set default affinity mask once everything is setup */
		setup_affinity(irq, desc, mask);

	} else if (new->flags & IRQF_TRIGGER_MASK) {
		unsigned int nmsk = new->flags & IRQF_TRIGGER_MASK;
		unsigned int omsk = irq_settings_get_trigger_mask(desc);

		if (nmsk != omsk)
			/* hope the handler works with current  trigger mode */
			pr_warning("IRQ %d uses trigger mode %u; requested %u\n",
				   irq, nmsk, omsk);
	}

	new->irq = irq;
	*old_ptr = new;

	/* Reset broken irq detection when installing new handler */
	desc->irq_count = 0;
	desc->irqs_unhandled = 0;

	/*
	 * Check whether we disabled the irq via the spurious handler
	 * before. Reenable it and give it another chance.
	 */
	if (shared && (desc->istate & IRQS_SPURIOUS_DISABLED)) {
		desc->istate &= ~IRQS_SPURIOUS_DISABLED;
		__enable_irq(desc, irq, false);
	}

	raw_spin_unlock_irqrestore(&desc->lock, flags);

	/*
	 * Strictly no need to wake it up, but hung_task complains
	 * when no hard interrupt wakes the thread up.
	 */
	if (new->thread)
		wake_up_process(new->thread);

	register_irq_proc(irq, desc);
	new->dir = NULL;
	register_handler_proc(irq, new);

	return 0;

mismatch:
#ifdef CONFIG_DEBUG_SHIRQ
	if (!(new->flags & IRQF_PROBE_SHARED)) {
		printk(KERN_ERR "IRQ handler type mismatch for IRQ %d\n", irq);
		if (old_name)
			printk(KERN_ERR "current handler: %s\n", old_name);
		dump_stack();
	}
#endif
	ret = -EBUSY;

out_mask:
	free_cpumask_var(mask);

out_thread:
	raw_spin_unlock_irqrestore(&desc->lock, flags);
	if (new->thread) {
		struct task_struct *t = new->thread;

		new->thread = NULL;
		if (likely(!test_bit(IRQTF_DIED, &new->thread_flags)))
			kthread_stop(t);
		put_task_struct(t);
	}
	return ret;
}

/**
 *	setup_irq - setup an interrupt
 *	@irq: Interrupt line to setup
 *	@act: irqaction for the interrupt
 *
 * Used to statically setup interrupts in the early boot process.
 */
int setup_irq(unsigned int irq, struct irqaction *act)
{
	int retval;
	struct irq_desc *desc = irq_to_desc(irq);

	chip_bus_lock(desc);
	retval = __setup_irq(irq, desc, act);
	chip_bus_sync_unlock(desc);

	return retval;
}
EXPORT_SYMBOL_GPL(setup_irq);

 /*
 * Internal function to unregister an irqaction - used to free
 * regular and special interrupts that are part of the architecture.
 */
static struct irqaction *__free_irq(unsigned int irq, void *dev_id)
{
	struct irq_desc *desc = irq_to_desc(irq);
	struct irqaction *action, **action_ptr;
	unsigned long flags;

	WARN(in_interrupt(), "Trying to free IRQ %d from IRQ context!\n", irq);

	if (!desc)
		return NULL;

	raw_spin_lock_irqsave(&desc->lock, flags);

	/*
	 * There can be multiple actions per IRQ descriptor, find the right
	 * one based on the dev_id:
	 */
	action_ptr = &desc->action;
	for (;;) {
		action = *action_ptr;

		if (!action) {
			WARN(1, "Trying to free already-free IRQ %d\n", irq);
			raw_spin_unlock_irqrestore(&desc->lock, flags);

			return NULL;
		}

		if (action->dev_id == dev_id)
			break;
		action_ptr = &action->next;
	}

	/* Found it - now remove it from the list of entries: */
	*action_ptr = action->next;

	/* Currently used only by UML, might disappear one day: */
#ifdef CONFIG_IRQ_RELEASE_METHOD
	if (desc->irq_data.chip->release)
		desc->irq_data.chip->release(irq, dev_id);
#endif

	/* If this was the last handler, shut down the IRQ line: */
	if (!desc->action)
		irq_shutdown(desc);

#ifdef CONFIG_SMP
	/* make sure affinity_hint is cleaned up */
	if (WARN_ON_ONCE(desc->affinity_hint))
		desc->affinity_hint = NULL;
#endif

	raw_spin_unlock_irqrestore(&desc->lock, flags);

	unregister_handler_proc(irq, action);

	/* Make sure it's not being used on another CPU: */
	synchronize_irq(irq);

#ifdef CONFIG_DEBUG_SHIRQ
	/*
	 * It's a shared IRQ -- the driver ought to be prepared for an IRQ
	 * event to happen even now it's being freed, so let's make sure that
	 * is so by doing an extra call to the handler ....
	 *
	 * ( We do this after actually deregistering it, to make sure that a
	 *   'real' IRQ doesn't run in * parallel with our fake. )
	 */
	if (action->flags & IRQF_SHARED) {
		local_irq_save(flags);
		action->handler(irq, dev_id);
		local_irq_restore(flags);
	}
#endif

	if (action->thread) {
		if (!test_bit(IRQTF_DIED, &action->thread_flags))
			kthread_stop(action->thread);
		put_task_struct(action->thread);
	}

	return action;
}

/**
 *	remove_irq - free an interrupt
 *	@irq: Interrupt line to free
 *	@act: irqaction for the interrupt
 *
 * Used to remove interrupts statically setup by the early boot process.
 */
void remove_irq(unsigned int irq, struct irqaction *act)
{
	__free_irq(irq, act->dev_id);
}
EXPORT_SYMBOL_GPL(remove_irq);

/**
 *	free_irq - free an interrupt allocated with request_irq
 *	@irq: Interrupt line to free
 *	@dev_id: Device identity to free
 *
 *	Remove an interrupt handler. The handler is removed and if the
 *	interrupt line is no longer in use by any driver it is disabled.
 *	On a shared IRQ the caller must ensure the interrupt is disabled
 *	on the card it drives before calling this function. The function
 *	does not return until any executing interrupts for this IRQ
 *	have completed.
 *
 *	This function must not be called from interrupt context.
 */
void free_irq(unsigned int irq, void *dev_id)
{
	struct irq_desc *desc = irq_to_desc(irq);

	if (!desc)
		return;

#ifdef CONFIG_SMP
	if (WARN_ON(desc->affinity_notify))
		desc->affinity_notify = NULL;
#endif

	chip_bus_lock(desc);
	kfree(__free_irq(irq, dev_id));
	chip_bus_sync_unlock(desc);
}
EXPORT_SYMBOL(free_irq);

/**
 *	request_threaded_irq - allocate an interrupt line
 *	@irq: Interrupt line to allocate
 *	@handler: Function to be called when the IRQ occurs.
 *		  Primary handler for threaded interrupts
 *		  If NULL and thread_fn != NULL the default
 *		  primary handler is installed
 *	@thread_fn: Function called from the irq handler thread
 *		    If NULL, no irq thread is created
 *	@irqflags: Interrupt type flags
 *	@devname: An ascii name for the claiming device
 *	@dev_id: A cookie passed back to the handler function
 *
 *	This call allocates interrupt resources and enables the
 *	interrupt line and IRQ handling. From the point this
 *	call is made your handler function may be invoked. Since
 *	your handler function must clear any interrupt the board
 *	raises, you must take care both to initialise your hardware
 *	and to set up the interrupt handler in the right order.
 *
 *	If you want to set up a threaded irq handler for your device
 *	then you need to supply @handler and @thread_fn. @handler ist
 *	still called in hard interrupt context and has to check
 *	whether the interrupt originates from the device. If yes it
 *	needs to disable the interrupt on the device and return
 *	IRQ_WAKE_THREAD which will wake up the handler thread and run
 *	@thread_fn. This split handler design is necessary to support
 *	shared interrupts.
 *
 *	Dev_id must be globally unique. Normally the address of the
 *	device data structure is used as the cookie. Since the handler
 *	receives this value it makes sense to use it.
 *
 *	If your interrupt is shared you must pass a non NULL dev_id
 *	as this is required when freeing the interrupt.
 *
 *	Flags:
 *
 *	IRQF_SHARED		Interrupt is shared
 *	IRQF_SAMPLE_RANDOM	The interrupt can be used for entropy
 *	IRQF_TRIGGER_*		Specify active edge(s) or level
 *
 */
int request_threaded_irq(unsigned int irq, irq_handler_t handler,
			 irq_handler_t thread_fn, unsigned long irqflags,
			 const char *devname, void *dev_id)
{
	struct irqaction *action;
	struct irq_desc *desc;
	int retval;

	/*
	 * Sanity-check: shared interrupts must pass in a real dev-ID,
	 * otherwise we'll have trouble later trying to figure out
	 * which interrupt is which (messes up the interrupt freeing
	 * logic etc).
	 */
	if ((irqflags & IRQF_SHARED) && !dev_id)
		return -EINVAL;

	desc = irq_to_desc(irq);
	if (!desc)
		return -EINVAL;

	if (!irq_settings_can_request(desc))
		return -EINVAL;

	if (!handler) {
		if (!thread_fn)
			return -EINVAL;
		handler = irq_default_primary_handler;
	}

	action = kzalloc(sizeof(struct irqaction), GFP_KERNEL);
	if (!action)
		return -ENOMEM;

	action->handler = handler;
	action->thread_fn = thread_fn;
	action->flags = irqflags;
	action->name = devname;
	action->dev_id = dev_id;

	chip_bus_lock(desc);
	retval = __setup_irq(irq, desc, action);
	chip_bus_sync_unlock(desc);

	if (retval)
		kfree(action);

#ifdef CONFIG_DEBUG_SHIRQ_FIXME
	if (!retval && (irqflags & IRQF_SHARED)) {
		/*
		 * It's a shared IRQ -- the driver ought to be prepared for it
		 * to happen immediately, so let's make sure....
		 * We disable the irq to make sure that a 'real' IRQ doesn't
		 * run in parallel with our fake.
		 */
		unsigned long flags;

		disable_irq(irq);
		local_irq_save(flags);

		handler(irq, dev_id);

		local_irq_restore(flags);
		enable_irq(irq);
	}
#endif
	return retval;
}
EXPORT_SYMBOL(request_threaded_irq);

/**
 *	request_any_context_irq - allocate an interrupt line
 *	@irq: Interrupt line to allocate
 *	@handler: Function to be called when the IRQ occurs.
 *		  Threaded handler for threaded interrupts.
 *	@flags: Interrupt type flags
 *	@name: An ascii name for the claiming device
 *	@dev_id: A cookie passed back to the handler function
 *
 *	This call allocates interrupt resources and enables the
 *	interrupt line and IRQ handling. It selects either a
 *	hardirq or threaded handling method depending on the
 *	context.
 *
 *	On failure, it returns a negative value. On success,
 *	it returns either IRQC_IS_HARDIRQ or IRQC_IS_NESTED.
 */
int request_any_context_irq(unsigned int irq, irq_handler_t handler,
			    unsigned long flags, const char *name, void *dev_id)
{
	struct irq_desc *desc = irq_to_desc(irq);
	int ret;

	if (!desc)
		return -EINVAL;

	if (irq_settings_is_nested_thread(desc)) {
		ret = request_threaded_irq(irq, NULL, handler,
					   flags, name, dev_id);
		return !ret ? IRQC_IS_NESTED : ret;
	}

	ret = request_irq(irq, handler, flags, name, dev_id);
	return !ret ? IRQC_IS_HARDIRQ : ret;
}
EXPORT_SYMBOL_GPL(request_any_context_irq);<|MERGE_RESOLUTION|>--- conflicted
+++ resolved
@@ -395,11 +395,7 @@
 void __enable_irq(struct irq_desc *desc, unsigned int irq, bool resume)
 {
 	if (resume) {
-<<<<<<< HEAD
-		if (!(desc->status & IRQ_SUSPENDED)) {
-=======
 		if (!(desc->istate & IRQS_SUSPENDED)) {
->>>>>>> c0185808
 			if (!desc->action)
 				return;
 			if (!(desc->action->flags & IRQF_FORCE_RESUME))
@@ -407,11 +403,7 @@
 			/* Pretend that it got disabled ! */
 			desc->depth++;
 		}
-<<<<<<< HEAD
-		desc->status &= ~IRQ_SUSPENDED;
-=======
 		desc->istate &= ~IRQS_SUSPENDED;
->>>>>>> c0185808
 	}
 
 	switch (desc->depth) {
