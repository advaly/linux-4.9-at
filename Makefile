VERSION = 4
PATCHLEVEL = 9
<<<<<<< HEAD
SUBLEVEL = 98
EXTRAVERSION = -alpha1
=======
SUBLEVEL = 102
EXTRAVERSION =
>>>>>>> 2272cdd5
NAME = Roaring Lionus

# *DOCUMENTATION*
# To see a list of typical targets execute "make help"
# More info can be located in ./README
# Comments in this file are targeted only to the developer, do not
# expect to learn how to build the kernel reading this file.

# o Do not use make's built-in rules and variables
#   (this increases performance and avoids hard-to-debug behaviour);
# o Look for make include files relative to root of kernel src
MAKEFLAGS += -rR --include-dir=$(CURDIR)

# Avoid funny character set dependencies
unexport LC_ALL
LC_COLLATE=C
LC_NUMERIC=C
export LC_COLLATE LC_NUMERIC

# Avoid interference with shell env settings
unexport GREP_OPTIONS

# We are using a recursive build, so we need to do a little thinking
# to get the ordering right.
#
# Most importantly: sub-Makefiles should only ever modify files in
# their own directory. If in some directory we have a dependency on
# a file in another dir (which doesn't happen often, but it's often
# unavoidable when linking the built-in.o targets which finally
# turn into vmlinux), we will call a sub make in that other dir, and
# after that we are sure that everything which is in that other dir
# is now up to date.
#
# The only cases where we need to modify files which have global
# effects are thus separated out and done before the recursive
# descending is started. They are now explicitly listed as the
# prepare rule.

# Beautify output
# ---------------------------------------------------------------------------
#
# Normally, we echo the whole command before executing it. By making
# that echo $($(quiet)$(cmd)), we now have the possibility to set
# $(quiet) to choose other forms of output instead, e.g.
#
#         quiet_cmd_cc_o_c = Compiling $(RELDIR)/$@
#         cmd_cc_o_c       = $(CC) $(c_flags) -c -o $@ $<
#
# If $(quiet) is empty, the whole command will be printed.
# If it is set to "quiet_", only the short version will be printed.
# If it is set to "silent_", nothing will be printed at all, since
# the variable $(silent_cmd_cc_o_c) doesn't exist.
#
# A simple variant is to prefix commands with $(Q) - that's useful
# for commands that shall be hidden in non-verbose mode.
#
#	$(Q)ln $@ :<
#
# If KBUILD_VERBOSE equals 0 then the above command will be hidden.
# If KBUILD_VERBOSE equals 1 then the above command is displayed.
#
# To put more focus on warnings, be less verbose as default
# Use 'make V=1' to see the full commands

ifeq ("$(origin V)", "command line")
  KBUILD_VERBOSE = $(V)
endif
ifndef KBUILD_VERBOSE
  KBUILD_VERBOSE = 0
endif

ifeq ($(KBUILD_VERBOSE),1)
  quiet =
  Q =
else
  quiet=quiet_
  Q = @
endif

# If the user is running make -s (silent mode), suppress echoing of
# commands

ifneq ($(filter 4.%,$(MAKE_VERSION)),)	# make-4
ifneq ($(filter %s ,$(firstword x$(MAKEFLAGS))),)
  quiet=silent_
  tools_silent=s
endif
else					# make-3.8x
ifneq ($(filter s% -s%,$(MAKEFLAGS)),)
  quiet=silent_
  tools_silent=-s
endif
endif

export quiet Q KBUILD_VERBOSE

# kbuild supports saving output files in a separate directory.
# To locate output files in a separate directory two syntaxes are supported.
# In both cases the working directory must be the root of the kernel src.
# 1) O=
# Use "make O=dir/to/store/output/files/"
#
# 2) Set KBUILD_OUTPUT
# Set the environment variable KBUILD_OUTPUT to point to the directory
# where the output files shall be placed.
# export KBUILD_OUTPUT=dir/to/store/output/files/
# make
#
# The O= assignment takes precedence over the KBUILD_OUTPUT environment
# variable.

# KBUILD_SRC is set on invocation of make in OBJ directory
# KBUILD_SRC is not intended to be used by the regular user (for now)
ifeq ($(KBUILD_SRC),)

# OK, Make called in directory where kernel src resides
# Do we want to locate output files in a separate directory?
ifeq ("$(origin O)", "command line")
  KBUILD_OUTPUT := $(O)
endif

# That's our default target when none is given on the command line
PHONY := _all
_all:

# Cancel implicit rules on top Makefile
$(CURDIR)/Makefile Makefile: ;

ifneq ($(words $(subst :, ,$(CURDIR))), 1)
  $(error main directory cannot contain spaces nor colons)
endif

ifneq ($(KBUILD_OUTPUT),)
# Invoke a second make in the output directory, passing relevant variables
# check that the output directory actually exists
saved-output := $(KBUILD_OUTPUT)
KBUILD_OUTPUT := $(shell mkdir -p $(KBUILD_OUTPUT) && cd $(KBUILD_OUTPUT) \
								&& /bin/pwd)
$(if $(KBUILD_OUTPUT),, \
     $(error failed to create output directory "$(saved-output)"))

PHONY += $(MAKECMDGOALS) sub-make

$(filter-out _all sub-make $(CURDIR)/Makefile, $(MAKECMDGOALS)) _all: sub-make
	@:

sub-make:
	$(Q)$(MAKE) -C $(KBUILD_OUTPUT) KBUILD_SRC=$(CURDIR) \
	-f $(CURDIR)/Makefile $(filter-out _all sub-make,$(MAKECMDGOALS))

# Leave processing to above invocation of make
skip-makefile := 1
endif # ifneq ($(KBUILD_OUTPUT),)
endif # ifeq ($(KBUILD_SRC),)

# We process the rest of the Makefile if this is the final invocation of make
ifeq ($(skip-makefile),)

# Do not print "Entering directory ...",
# but we want to display it when entering to the output directory
# so that IDEs/editors are able to understand relative filenames.
MAKEFLAGS += --no-print-directory

# Call a source code checker (by default, "sparse") as part of the
# C compilation.
#
# Use 'make C=1' to enable checking of only re-compiled files.
# Use 'make C=2' to enable checking of *all* source files, regardless
# of whether they are re-compiled or not.
#
# See the file "Documentation/sparse.txt" for more details, including
# where to get the "sparse" utility.

ifeq ("$(origin C)", "command line")
  KBUILD_CHECKSRC = $(C)
endif
ifndef KBUILD_CHECKSRC
  KBUILD_CHECKSRC = 0
endif

# Use make M=dir to specify directory of external module to build
# Old syntax make ... SUBDIRS=$PWD is still supported
# Setting the environment variable KBUILD_EXTMOD take precedence
ifdef SUBDIRS
  KBUILD_EXTMOD ?= $(SUBDIRS)
endif

ifeq ("$(origin M)", "command line")
  KBUILD_EXTMOD := $(M)
endif

# If building an external module we do not care about the all: rule
# but instead _all depend on modules
PHONY += all
ifeq ($(KBUILD_EXTMOD),)
_all: all
else
_all: modules
endif

ifeq ($(KBUILD_SRC),)
        # building in the source tree
        srctree := .
else
        ifeq ($(KBUILD_SRC)/,$(dir $(CURDIR)))
                # building in a subdirectory of the source tree
                srctree := ..
        else
                srctree := $(KBUILD_SRC)
        endif
endif
objtree		:= .
src		:= $(srctree)
obj		:= $(objtree)

VPATH		:= $(srctree)$(if $(KBUILD_EXTMOD),:$(KBUILD_EXTMOD))

export srctree objtree VPATH

# SUBARCH tells the usermode build what the underlying arch is.  That is set
# first, and if a usermode build is happening, the "ARCH=um" on the command
# line overrides the setting of ARCH below.  If a native build is happening,
# then ARCH is assigned, getting whatever value it gets normally, and
# SUBARCH is subsequently ignored.

SUBARCH := $(shell uname -m | sed -e s/i.86/x86/ -e s/x86_64/x86/ \
				  -e s/sun4u/sparc64/ \
				  -e s/arm.*/arm/ -e s/sa110/arm/ \
				  -e s/s390x/s390/ -e s/parisc64/parisc/ \
				  -e s/ppc.*/powerpc/ -e s/mips.*/mips/ \
				  -e s/sh[234].*/sh/ -e s/aarch64.*/arm64/ )

# Cross compiling and selecting different set of gcc/bin-utils
# ---------------------------------------------------------------------------
#
# When performing cross compilation for other architectures ARCH shall be set
# to the target architecture. (See arch/* for the possibilities).
# ARCH can be set during invocation of make:
# make ARCH=ia64
# Another way is to have ARCH set in the environment.
# The default ARCH is the host where make is executed.

# CROSS_COMPILE specify the prefix used for all executables used
# during compilation. Only gcc and related bin-utils executables
# are prefixed with $(CROSS_COMPILE).
# CROSS_COMPILE can be set on the command line
# make CROSS_COMPILE=ia64-linux-
# Alternatively CROSS_COMPILE can be set in the environment.
# A third alternative is to store a setting in .config so that plain
# "make" in the configured kernel build directory always uses that.
# Default value for CROSS_COMPILE is not to prefix executables
# Note: Some architectures assign CROSS_COMPILE in their arch/*/Makefile
ARCH		?= $(SUBARCH)
CROSS_COMPILE	?= $(CONFIG_CROSS_COMPILE:"%"=%)

# Architecture as present in compile.h
UTS_MACHINE 	:= $(ARCH)
SRCARCH 	:= $(ARCH)

# Additional ARCH settings for x86
ifeq ($(ARCH),i386)
        SRCARCH := x86
endif
ifeq ($(ARCH),x86_64)
        SRCARCH := x86
endif

# Additional ARCH settings for sparc
ifeq ($(ARCH),sparc32)
       SRCARCH := sparc
endif
ifeq ($(ARCH),sparc64)
       SRCARCH := sparc
endif

# Additional ARCH settings for sh
ifeq ($(ARCH),sh64)
       SRCARCH := sh
endif

# Additional ARCH settings for tile
ifeq ($(ARCH),tilepro)
       SRCARCH := tile
endif
ifeq ($(ARCH),tilegx)
       SRCARCH := tile
endif

# Where to locate arch specific headers
hdr-arch  := $(SRCARCH)

KCONFIG_CONFIG	?= .config
export KCONFIG_CONFIG

# SHELL used by kbuild
CONFIG_SHELL := $(shell if [ -x "$$BASH" ]; then echo $$BASH; \
	  else if [ -x /bin/bash ]; then echo /bin/bash; \
	  else echo sh; fi ; fi)

HOSTCC       = gcc
HOSTCXX      = g++
HOSTCFLAGS   = -Wall -Wmissing-prototypes -Wstrict-prototypes -O2 -fomit-frame-pointer -std=gnu89
HOSTCXXFLAGS = -O2

ifeq ($(shell $(HOSTCC) -v 2>&1 | grep -c "clang version"), 1)
HOSTCFLAGS  += -Wno-unused-value -Wno-unused-parameter \
		-Wno-missing-field-initializers -fno-delete-null-pointer-checks
endif

# Decide whether to build built-in, modular, or both.
# Normally, just do built-in.

KBUILD_MODULES :=
KBUILD_BUILTIN := 1

# If we have only "make modules", don't compile built-in objects.
# When we're building modules with modversions, we need to consider
# the built-in objects during the descend as well, in order to
# make sure the checksums are up to date before we record them.

ifeq ($(MAKECMDGOALS),modules)
  KBUILD_BUILTIN := $(if $(CONFIG_MODVERSIONS),1)
endif

# If we have "make <whatever> modules", compile modules
# in addition to whatever we do anyway.
# Just "make" or "make all" shall build modules as well

ifneq ($(filter all _all modules,$(MAKECMDGOALS)),)
  KBUILD_MODULES := 1
endif

ifeq ($(MAKECMDGOALS),)
  KBUILD_MODULES := 1
endif

export KBUILD_MODULES KBUILD_BUILTIN
export KBUILD_CHECKSRC KBUILD_SRC KBUILD_EXTMOD

# We need some generic definitions (do not try to remake the file).
scripts/Kbuild.include: ;
include scripts/Kbuild.include

# Make variables (CC, etc...)
AS		= $(CROSS_COMPILE)as
LD		= $(CROSS_COMPILE)ld
CC		= $(CROSS_COMPILE)gcc
CPP		= $(CC) -E
AR		= $(CROSS_COMPILE)ar
NM		= $(CROSS_COMPILE)nm
STRIP		= $(CROSS_COMPILE)strip
OBJCOPY		= $(CROSS_COMPILE)objcopy
OBJDUMP		= $(CROSS_COMPILE)objdump
AWK		= awk
GENKSYMS	= scripts/genksyms/genksyms
INSTALLKERNEL  := installkernel
DEPMOD		= /sbin/depmod
PERL		= perl
PYTHON		= python
CHECK		= sparse

CHECKFLAGS     := -D__linux__ -Dlinux -D__STDC__ -Dunix -D__unix__ \
		  -Wbitwise -Wno-return-void $(CF)
NOSTDINC_FLAGS  =
CFLAGS_MODULE   =
AFLAGS_MODULE   =
LDFLAGS_MODULE  =
CFLAGS_KERNEL	=
AFLAGS_KERNEL	=
LDFLAGS_vmlinux =

# Use USERINCLUDE when you must reference the UAPI directories only.
USERINCLUDE    := \
		-I$(srctree)/arch/$(hdr-arch)/include/uapi \
		-I$(objtree)/arch/$(hdr-arch)/include/generated/uapi \
		-I$(srctree)/include/uapi \
		-I$(objtree)/include/generated/uapi \
                -include $(srctree)/include/linux/kconfig.h

# Use LINUXINCLUDE when you must reference the include/ directory.
# Needed to be compatible with the O= option
LINUXINCLUDE    := \
		-I$(srctree)/arch/$(hdr-arch)/include \
		-I$(objtree)/arch/$(hdr-arch)/include/generated/uapi \
		-I$(objtree)/arch/$(hdr-arch)/include/generated \
		$(if $(KBUILD_SRC), -I$(srctree)/include) \
		-I$(objtree)/include

LINUXINCLUDE	+= $(filter-out $(LINUXINCLUDE),$(USERINCLUDE))

KBUILD_AFLAGS   := -D__ASSEMBLY__
KBUILD_CFLAGS   := -Wall -Wundef -Wstrict-prototypes -Wno-trigraphs \
		   -fno-strict-aliasing -fno-common \
		   -Werror-implicit-function-declaration \
		   -Wno-format-security \
		   -std=gnu89
KBUILD_CPPFLAGS := -D__KERNEL__
KBUILD_AFLAGS_KERNEL :=
KBUILD_CFLAGS_KERNEL :=
KBUILD_AFLAGS_MODULE  := -DMODULE
KBUILD_CFLAGS_MODULE  := -DMODULE
KBUILD_LDFLAGS_MODULE := -T $(srctree)/scripts/module-common.lds
GCC_PLUGINS_CFLAGS :=

# Read KERNELRELEASE from include/config/kernel.release (if it exists)
KERNELRELEASE = $(shell cat include/config/kernel.release 2> /dev/null)
KERNELVERSION = $(VERSION)$(if $(PATCHLEVEL),.$(PATCHLEVEL)$(if $(SUBLEVEL),.$(SUBLEVEL)))$(EXTRAVERSION)

export VERSION PATCHLEVEL SUBLEVEL KERNELRELEASE KERNELVERSION
export ARCH SRCARCH CONFIG_SHELL HOSTCC HOSTCFLAGS CROSS_COMPILE AS LD CC
export CPP AR NM STRIP OBJCOPY OBJDUMP
export MAKE AWK GENKSYMS INSTALLKERNEL PERL PYTHON UTS_MACHINE
export HOSTCXX HOSTCXXFLAGS LDFLAGS_MODULE CHECK CHECKFLAGS

export KBUILD_CPPFLAGS NOSTDINC_FLAGS LINUXINCLUDE OBJCOPYFLAGS LDFLAGS
export KBUILD_CFLAGS CFLAGS_KERNEL CFLAGS_MODULE CFLAGS_KASAN CFLAGS_UBSAN
export KBUILD_AFLAGS AFLAGS_KERNEL AFLAGS_MODULE
export KBUILD_AFLAGS_MODULE KBUILD_CFLAGS_MODULE KBUILD_LDFLAGS_MODULE
export KBUILD_AFLAGS_KERNEL KBUILD_CFLAGS_KERNEL
export KBUILD_ARFLAGS

# When compiling out-of-tree modules, put MODVERDIR in the module
# tree rather than in the kernel tree. The kernel tree might
# even be read-only.
export MODVERDIR := $(if $(KBUILD_EXTMOD),$(firstword $(KBUILD_EXTMOD))/).tmp_versions

# Files to ignore in find ... statements

export RCS_FIND_IGNORE := \( -name SCCS -o -name BitKeeper -o -name .svn -o    \
			  -name CVS -o -name .pc -o -name .hg -o -name .git \) \
			  -prune -o
export RCS_TAR_IGNORE := --exclude SCCS --exclude BitKeeper --exclude .svn \
			 --exclude CVS --exclude .pc --exclude .hg --exclude .git

# ===========================================================================
# Rules shared between *config targets and build targets

# Basic helpers built in scripts/
PHONY += scripts_basic
scripts_basic:
	$(Q)$(MAKE) $(build)=scripts/basic
	$(Q)rm -f .tmp_quiet_recordmcount

# To avoid any implicit rule to kick in, define an empty command.
scripts/basic/%: scripts_basic ;

PHONY += outputmakefile
# outputmakefile generates a Makefile in the output directory, if using a
# separate output directory. This allows convenient use of make in the
# output directory.
outputmakefile:
ifneq ($(KBUILD_SRC),)
	$(Q)ln -fsn $(srctree) source
	$(Q)$(CONFIG_SHELL) $(srctree)/scripts/mkmakefile \
	    $(srctree) $(objtree) $(VERSION) $(PATCHLEVEL)
endif

# Support for using generic headers in asm-generic
PHONY += asm-generic
asm-generic:
	$(Q)$(MAKE) -f $(srctree)/scripts/Makefile.asm-generic \
	            src=asm obj=arch/$(SRCARCH)/include/generated/asm
	$(Q)$(MAKE) -f $(srctree)/scripts/Makefile.asm-generic \
	            src=uapi/asm obj=arch/$(SRCARCH)/include/generated/uapi/asm

# To make sure we do not include .config for any of the *config targets
# catch them early, and hand them over to scripts/kconfig/Makefile
# It is allowed to specify more targets when calling make, including
# mixing *config targets and build targets.
# For example 'make oldconfig all'.
# Detect when mixed targets is specified, and make a second invocation
# of make so .config is not included in this case either (for *config).

version_h := include/generated/uapi/linux/version.h
old_version_h := include/linux/version.h

no-dot-config-targets := clean mrproper distclean \
			 cscope gtags TAGS tags help% %docs check% coccicheck \
			 $(version_h) headers_% archheaders archscripts \
			 kernelversion %src-pkg

config-targets := 0
mixed-targets  := 0
dot-config     := 1

ifneq ($(filter $(no-dot-config-targets), $(MAKECMDGOALS)),)
	ifeq ($(filter-out $(no-dot-config-targets), $(MAKECMDGOALS)),)
		dot-config := 0
	endif
endif

ifeq ($(KBUILD_EXTMOD),)
        ifneq ($(filter config %config,$(MAKECMDGOALS)),)
                config-targets := 1
                ifneq ($(words $(MAKECMDGOALS)),1)
                        mixed-targets := 1
                endif
        endif
endif
# install and module_install need also be processed one by one
ifneq ($(filter install,$(MAKECMDGOALS)),)
        ifneq ($(filter modules_install,$(MAKECMDGOALS)),)
	        mixed-targets := 1
        endif
endif

ifeq ($(mixed-targets),1)
# ===========================================================================
# We're called with mixed targets (*config and build targets).
# Handle them one by one.

PHONY += $(MAKECMDGOALS) __build_one_by_one

$(filter-out __build_one_by_one, $(MAKECMDGOALS)): __build_one_by_one
	@:

__build_one_by_one:
	$(Q)set -e; \
	for i in $(MAKECMDGOALS); do \
		$(MAKE) -f $(srctree)/Makefile $$i; \
	done

else
ifeq ($(config-targets),1)
# ===========================================================================
# *config targets only - make sure prerequisites are updated, and descend
# in scripts/kconfig to make the *config target

# Read arch specific Makefile to set KBUILD_DEFCONFIG as needed.
# KBUILD_DEFCONFIG may point out an alternative default configuration
# used for 'make defconfig'
include arch/$(SRCARCH)/Makefile
export KBUILD_DEFCONFIG KBUILD_KCONFIG

config: scripts_basic outputmakefile FORCE
	$(Q)$(MAKE) $(build)=scripts/kconfig $@

%config: scripts_basic outputmakefile FORCE
	$(Q)$(MAKE) $(build)=scripts/kconfig $@

else
# ===========================================================================
# Build targets only - this includes vmlinux, arch specific targets, clean
# targets and others. In general all targets except *config targets.

ifeq ($(KBUILD_EXTMOD),)
# Additional helpers built in scripts/
# Carefully list dependencies so we do not try to build scripts twice
# in parallel
PHONY += scripts
scripts: scripts_basic include/config/auto.conf include/config/tristate.conf \
	 asm-generic gcc-plugins
	$(Q)$(MAKE) $(build)=$(@)

# Objects we will link into vmlinux / subdirs we need to visit
init-y		:= init/
drivers-y	:= drivers/ sound/ firmware/
net-y		:= net/
libs-y		:= lib/
core-y		:= usr/
virt-y		:= virt/
endif # KBUILD_EXTMOD

ifeq ($(dot-config),1)
# Read in config
-include include/config/auto.conf

ifeq ($(KBUILD_EXTMOD),)
# Read in dependencies to all Kconfig* files, make sure to run
# oldconfig if changes are detected.
-include include/config/auto.conf.cmd

# To avoid any implicit rule to kick in, define an empty command
$(KCONFIG_CONFIG) include/config/auto.conf.cmd: ;

# If .config is newer than include/config/auto.conf, someone tinkered
# with it and forgot to run make oldconfig.
# if auto.conf.cmd is missing then we are probably in a cleaned tree so
# we execute the config step to be sure to catch updated Kconfig files
include/config/%.conf: $(KCONFIG_CONFIG) include/config/auto.conf.cmd
	$(Q)$(MAKE) -f $(srctree)/Makefile silentoldconfig
else
# external modules needs include/generated/autoconf.h and include/config/auto.conf
# but do not care if they are up-to-date. Use auto.conf to trigger the test
PHONY += include/config/auto.conf

include/config/auto.conf:
	$(Q)test -e include/generated/autoconf.h -a -e $@ || (		\
	echo >&2;							\
	echo >&2 "  ERROR: Kernel configuration is invalid.";		\
	echo >&2 "         include/generated/autoconf.h or $@ are missing.";\
	echo >&2 "         Run 'make oldconfig && make prepare' on kernel src to fix it.";	\
	echo >&2 ;							\
	/bin/false)

endif # KBUILD_EXTMOD

else
# Dummy target needed, because used as prerequisite
include/config/auto.conf: ;
endif # $(dot-config)

# For the kernel to actually contain only the needed exported symbols,
# we have to build modules as well to determine what those symbols are.
# (this can be evaluated only once include/config/auto.conf has been included)
ifdef CONFIG_TRIM_UNUSED_KSYMS
  KBUILD_MODULES := 1
endif

# The all: target is the default when no target is given on the
# command line.
# This allow a user to issue only 'make' to build a kernel including modules
# Defaults to vmlinux, but the arch makefile usually adds further targets
all: vmlinux

KBUILD_CFLAGS	+= $(call cc-option,-fno-PIE)
KBUILD_AFLAGS	+= $(call cc-option,-fno-PIE)
CFLAGS_GCOV	:= -fprofile-arcs -ftest-coverage -fno-tree-loop-im $(call cc-disable-warning,maybe-uninitialized,)
CFLAGS_KCOV	:= $(call cc-option,-fsanitize-coverage=trace-pc,)
export CFLAGS_GCOV CFLAGS_KCOV

# The arch Makefile can set ARCH_{CPP,A,C}FLAGS to override the default
# values of the respective KBUILD_* variables
ARCH_CPPFLAGS :=
ARCH_AFLAGS :=
ARCH_CFLAGS :=
include arch/$(SRCARCH)/Makefile

KBUILD_CFLAGS	+= $(call cc-option,-fno-delete-null-pointer-checks,)
KBUILD_CFLAGS	+= $(call cc-disable-warning,frame-address,)
KBUILD_CFLAGS	+= $(call cc-disable-warning, format-truncation)
KBUILD_CFLAGS	+= $(call cc-disable-warning, format-overflow)
KBUILD_CFLAGS	+= $(call cc-disable-warning, int-in-bool-context)

ifdef CONFIG_LD_DEAD_CODE_DATA_ELIMINATION
KBUILD_CFLAGS	+= $(call cc-option,-ffunction-sections,)
KBUILD_CFLAGS	+= $(call cc-option,-fdata-sections,)
endif

ifdef CONFIG_CC_OPTIMIZE_FOR_SIZE
KBUILD_CFLAGS	+= -Os $(call cc-disable-warning,maybe-uninitialized,)
else
ifdef CONFIG_PROFILE_ALL_BRANCHES
KBUILD_CFLAGS	+= -O2 $(call cc-disable-warning,maybe-uninitialized,)
else
KBUILD_CFLAGS   += -O2
endif
endif

KBUILD_CFLAGS += $(call cc-ifversion, -lt, 0409, \
			$(call cc-disable-warning,maybe-uninitialized,))

# Tell gcc to never replace conditional load with a non-conditional one
KBUILD_CFLAGS	+= $(call cc-option,--param=allow-store-data-races=0)

# check for 'asm goto'
ifeq ($(shell $(CONFIG_SHELL) $(srctree)/scripts/gcc-goto.sh $(CC) $(KBUILD_CFLAGS)), y)
	KBUILD_CFLAGS += -DCC_HAVE_ASM_GOTO
	KBUILD_AFLAGS += -DCC_HAVE_ASM_GOTO
endif

include scripts/Makefile.gcc-plugins

ifdef CONFIG_READABLE_ASM
# Disable optimizations that make assembler listings hard to read.
# reorder blocks reorders the control in the function
# ipa clone creates specialized cloned functions
# partial inlining inlines only parts of functions
KBUILD_CFLAGS += $(call cc-option,-fno-reorder-blocks,) \
                 $(call cc-option,-fno-ipa-cp-clone,) \
                 $(call cc-option,-fno-partial-inlining)
endif

ifneq ($(CONFIG_FRAME_WARN),0)
KBUILD_CFLAGS += $(call cc-option,-Wframe-larger-than=${CONFIG_FRAME_WARN})
endif

# This selects the stack protector compiler flag. Testing it is delayed
# until after .config has been reprocessed, in the prepare-compiler-check
# target.
ifdef CONFIG_CC_STACKPROTECTOR_REGULAR
  stackp-flag := -fstack-protector
  stackp-name := REGULAR
else
ifdef CONFIG_CC_STACKPROTECTOR_STRONG
  stackp-flag := -fstack-protector-strong
  stackp-name := STRONG
else
  # Force off for distro compilers that enable stack protector by default.
  stackp-flag := $(call cc-option, -fno-stack-protector)
endif
endif
# Find arch-specific stack protector compiler sanity-checking script.
ifdef CONFIG_CC_STACKPROTECTOR
  stackp-path := $(srctree)/scripts/gcc-$(SRCARCH)_$(BITS)-has-stack-protector.sh
  stackp-check := $(wildcard $(stackp-path))
endif
KBUILD_CFLAGS += $(stackp-flag)

ifeq ($(cc-name),clang)
KBUILD_CPPFLAGS += $(call cc-option,-Qunused-arguments,)
KBUILD_CPPFLAGS += $(call cc-option,-Wno-unknown-warning-option,)
KBUILD_CFLAGS += $(call cc-disable-warning, unused-variable)
KBUILD_CFLAGS += $(call cc-disable-warning, format-invalid-specifier)
KBUILD_CFLAGS += $(call cc-disable-warning, gnu)
# Quiet clang warning: comparison of unsigned expression < 0 is always false
KBUILD_CFLAGS += $(call cc-disable-warning, tautological-compare)
# CLANG uses a _MergedGlobals as optimization, but this breaks modpost, as the
# source of a reference will be _MergedGlobals and not on of the whitelisted names.
# See modpost pattern 2
KBUILD_CFLAGS += $(call cc-option, -mno-global-merge,)
KBUILD_CFLAGS += $(call cc-option, -fcatch-undefined-behavior)
else

# These warnings generated too much noise in a regular build.
# Use make W=1 to enable them (see scripts/Makefile.build)
KBUILD_CFLAGS += $(call cc-disable-warning, unused-but-set-variable)
KBUILD_CFLAGS += $(call cc-disable-warning, unused-const-variable)
endif

ifdef CONFIG_FRAME_POINTER
KBUILD_CFLAGS	+= -fno-omit-frame-pointer -fno-optimize-sibling-calls
else
# Some targets (ARM with Thumb2, for example), can't be built with frame
# pointers.  For those, we don't have FUNCTION_TRACER automatically
# select FRAME_POINTER.  However, FUNCTION_TRACER adds -pg, and this is
# incompatible with -fomit-frame-pointer with current GCC, so we don't use
# -fomit-frame-pointer with FUNCTION_TRACER.
ifndef CONFIG_FUNCTION_TRACER
KBUILD_CFLAGS	+= -fomit-frame-pointer
endif
endif

KBUILD_CFLAGS   += $(call cc-option, -fno-var-tracking-assignments)

ifdef CONFIG_DEBUG_INFO
ifdef CONFIG_DEBUG_INFO_SPLIT
KBUILD_CFLAGS   += $(call cc-option, -gsplit-dwarf, -g)
else
KBUILD_CFLAGS	+= -g
endif
KBUILD_AFLAGS	+= -Wa,-gdwarf-2
endif
ifdef CONFIG_DEBUG_INFO_DWARF4
KBUILD_CFLAGS	+= $(call cc-option, -gdwarf-4,)
endif

ifdef CONFIG_DEBUG_INFO_REDUCED
KBUILD_CFLAGS 	+= $(call cc-option, -femit-struct-debug-baseonly) \
		   $(call cc-option,-fno-var-tracking)
endif

ifdef CONFIG_FUNCTION_TRACER
ifndef CC_FLAGS_FTRACE
CC_FLAGS_FTRACE := -pg
endif
export CC_FLAGS_FTRACE
ifdef CONFIG_HAVE_FENTRY
CC_USING_FENTRY	:= $(call cc-option, -mfentry -DCC_USING_FENTRY)
endif
KBUILD_CFLAGS	+= $(CC_FLAGS_FTRACE) $(CC_USING_FENTRY)
KBUILD_AFLAGS	+= $(CC_USING_FENTRY)
ifdef CONFIG_DYNAMIC_FTRACE
	ifdef CONFIG_HAVE_C_RECORDMCOUNT
		BUILD_C_RECORDMCOUNT := y
		export BUILD_C_RECORDMCOUNT
	endif
endif
endif

# We trigger additional mismatches with less inlining
ifdef CONFIG_DEBUG_SECTION_MISMATCH
KBUILD_CFLAGS += $(call cc-option, -fno-inline-functions-called-once)
endif

# arch Makefile may override CC so keep this after arch Makefile is included
NOSTDINC_FLAGS += -nostdinc -isystem $(shell $(CC) -print-file-name=include)
CHECKFLAGS     += $(NOSTDINC_FLAGS)

# warn about C99 declaration after statement
KBUILD_CFLAGS += $(call cc-option,-Wdeclaration-after-statement,)

# disable pointer signed / unsigned warnings in gcc 4.0
KBUILD_CFLAGS += $(call cc-disable-warning, pointer-sign)

# disable invalid "can't wrap" optimizations for signed / pointers
KBUILD_CFLAGS	+= $(call cc-option,-fno-strict-overflow)

# clang sets -fmerge-all-constants by default as optimization, but this
# is non-conforming behavior for C and in fact breaks the kernel, so we
# need to disable it here generally.
KBUILD_CFLAGS	+= $(call cc-option,-fno-merge-all-constants)

# for gcc -fno-merge-all-constants disables everything, but it is fine
# to have actual conforming behavior enabled.
KBUILD_CFLAGS	+= $(call cc-option,-fmerge-constants)

# Make sure -fstack-check isn't enabled (like gentoo apparently did)
KBUILD_CFLAGS  += $(call cc-option,-fno-stack-check,)

# conserve stack if available
KBUILD_CFLAGS   += $(call cc-option,-fconserve-stack)

# disallow errors like 'EXPORT_GPL(foo);' with missing header
KBUILD_CFLAGS   += $(call cc-option,-Werror=implicit-int)

# require functions to have arguments in prototypes, not empty 'int foo()'
KBUILD_CFLAGS   += $(call cc-option,-Werror=strict-prototypes)

# Prohibit date/time macros, which would make the build non-deterministic
KBUILD_CFLAGS   += $(call cc-option,-Werror=date-time)

# enforce correct pointer usage
KBUILD_CFLAGS   += $(call cc-option,-Werror=incompatible-pointer-types)

# use the deterministic mode of AR if available
KBUILD_ARFLAGS := $(call ar-option,D)

include scripts/Makefile.kasan
include scripts/Makefile.extrawarn
include scripts/Makefile.ubsan

# Add any arch overrides and user supplied CPPFLAGS, AFLAGS and CFLAGS as the
# last assignments
KBUILD_CPPFLAGS += $(ARCH_CPPFLAGS) $(KCPPFLAGS)
KBUILD_AFLAGS   += $(ARCH_AFLAGS)   $(KAFLAGS)
KBUILD_CFLAGS   += $(ARCH_CFLAGS)   $(KCFLAGS)

# Use --build-id when available.
LDFLAGS_BUILD_ID = $(patsubst -Wl$(comma)%,%,\
			      $(call cc-ldoption, -Wl$(comma)--build-id,))
KBUILD_LDFLAGS_MODULE += $(LDFLAGS_BUILD_ID)
LDFLAGS_vmlinux += $(LDFLAGS_BUILD_ID)

ifdef CONFIG_LD_DEAD_CODE_DATA_ELIMINATION
LDFLAGS_vmlinux	+= $(call ld-option, --gc-sections,)
endif

ifeq ($(CONFIG_STRIP_ASM_SYMS),y)
LDFLAGS_vmlinux	+= $(call ld-option, -X,)
endif

# Default kernel image to build when no specific target is given.
# KBUILD_IMAGE may be overruled on the command line or
# set in the environment
# Also any assignments in arch/$(ARCH)/Makefile take precedence over
# this default value
export KBUILD_IMAGE ?= vmlinux

#
# INSTALL_PATH specifies where to place the updated kernel and system map
# images. Default is /boot, but you can set it to other values
export	INSTALL_PATH ?= /boot

#
# INSTALL_DTBS_PATH specifies a prefix for relocations required by build roots.
# Like INSTALL_MOD_PATH, it isn't defined in the Makefile, but can be passed as
# an argument if needed. Otherwise it defaults to the kernel install path
#
export INSTALL_DTBS_PATH ?= $(INSTALL_PATH)/dtbs/$(KERNELRELEASE)

#
# INSTALL_MOD_PATH specifies a prefix to MODLIB for module directory
# relocations required by build roots.  This is not defined in the
# makefile but the argument can be passed to make if needed.
#

MODLIB	= $(INSTALL_MOD_PATH)/lib/modules/$(KERNELRELEASE)
export MODLIB

#
# INSTALL_MOD_STRIP, if defined, will cause modules to be
# stripped after they are installed.  If INSTALL_MOD_STRIP is '1', then
# the default option --strip-debug will be used.  Otherwise,
# INSTALL_MOD_STRIP value will be used as the options to the strip command.

ifdef INSTALL_MOD_STRIP
ifeq ($(INSTALL_MOD_STRIP),1)
mod_strip_cmd = $(STRIP) --strip-debug
else
mod_strip_cmd = $(STRIP) $(INSTALL_MOD_STRIP)
endif # INSTALL_MOD_STRIP=1
else
mod_strip_cmd = true
endif # INSTALL_MOD_STRIP
export mod_strip_cmd

# CONFIG_MODULE_COMPRESS, if defined, will cause module to be compressed
# after they are installed in agreement with CONFIG_MODULE_COMPRESS_GZIP
# or CONFIG_MODULE_COMPRESS_XZ.

mod_compress_cmd = true
ifdef CONFIG_MODULE_COMPRESS
  ifdef CONFIG_MODULE_COMPRESS_GZIP
    mod_compress_cmd = gzip -n -f
  endif # CONFIG_MODULE_COMPRESS_GZIP
  ifdef CONFIG_MODULE_COMPRESS_XZ
    mod_compress_cmd = xz -f
  endif # CONFIG_MODULE_COMPRESS_XZ
endif # CONFIG_MODULE_COMPRESS
export mod_compress_cmd

# Select initial ramdisk compression format, default is gzip(1).
# This shall be used by the dracut(8) tool while creating an initramfs image.
#
INITRD_COMPRESS-y                  := gzip
INITRD_COMPRESS-$(CONFIG_RD_BZIP2) := bzip2
INITRD_COMPRESS-$(CONFIG_RD_LZMA)  := lzma
INITRD_COMPRESS-$(CONFIG_RD_XZ)    := xz
INITRD_COMPRESS-$(CONFIG_RD_LZO)   := lzo
INITRD_COMPRESS-$(CONFIG_RD_LZ4)   := lz4
# do not export INITRD_COMPRESS, since we didn't actually
# choose a sane default compression above.
# export INITRD_COMPRESS := $(INITRD_COMPRESS-y)

ifdef CONFIG_MODULE_SIG_ALL
$(eval $(call config_filename,MODULE_SIG_KEY))

mod_sign_cmd = scripts/sign-file $(CONFIG_MODULE_SIG_HASH) $(MODULE_SIG_KEY_SRCPREFIX)$(CONFIG_MODULE_SIG_KEY) certs/signing_key.x509
else
mod_sign_cmd = true
endif
export mod_sign_cmd


ifeq ($(KBUILD_EXTMOD),)
core-y		+= kernel/ certs/ mm/ fs/ ipc/ security/ crypto/ block/

vmlinux-dirs	:= $(patsubst %/,%,$(filter %/, $(init-y) $(init-m) \
		     $(core-y) $(core-m) $(drivers-y) $(drivers-m) \
		     $(net-y) $(net-m) $(libs-y) $(libs-m) $(virt-y)))

vmlinux-alldirs	:= $(sort $(vmlinux-dirs) $(patsubst %/,%,$(filter %/, \
		     $(init-) $(core-) $(drivers-) $(net-) $(libs-) $(virt-))))

init-y		:= $(patsubst %/, %/built-in.o, $(init-y))
core-y		:= $(patsubst %/, %/built-in.o, $(core-y))
drivers-y	:= $(patsubst %/, %/built-in.o, $(drivers-y))
net-y		:= $(patsubst %/, %/built-in.o, $(net-y))
libs-y1		:= $(patsubst %/, %/lib.a, $(libs-y))
libs-y2		:= $(patsubst %/, %/built-in.o, $(libs-y))
libs-y		:= $(libs-y1) $(libs-y2)
virt-y		:= $(patsubst %/, %/built-in.o, $(virt-y))

# Externally visible symbols (used by link-vmlinux.sh)
export KBUILD_VMLINUX_INIT := $(head-y) $(init-y)
export KBUILD_VMLINUX_MAIN := $(core-y) $(libs-y) $(drivers-y) $(net-y) $(virt-y)
export KBUILD_LDS          := arch/$(SRCARCH)/kernel/vmlinux.lds
export LDFLAGS_vmlinux
# used by scripts/pacmage/Makefile
export KBUILD_ALLDIRS := $(sort $(filter-out arch/%,$(vmlinux-alldirs)) arch Documentation include samples scripts tools)

vmlinux-deps := $(KBUILD_LDS) $(KBUILD_VMLINUX_INIT) $(KBUILD_VMLINUX_MAIN)

# Include targets which we want to execute sequentially if the rest of the
# kernel build went well. If CONFIG_TRIM_UNUSED_KSYMS is set, this might be
# evaluated more than once.
PHONY += vmlinux_prereq
vmlinux_prereq: $(vmlinux-deps) FORCE
ifdef CONFIG_HEADERS_CHECK
	$(Q)$(MAKE) -f $(srctree)/Makefile headers_check
endif
ifdef CONFIG_GDB_SCRIPTS
	$(Q)ln -fsn `cd $(srctree) && /bin/pwd`/scripts/gdb/vmlinux-gdb.py
endif
ifdef CONFIG_TRIM_UNUSED_KSYMS
	$(Q)$(CONFIG_SHELL) $(srctree)/scripts/adjust_autoksyms.sh \
	  "$(MAKE) -f $(srctree)/Makefile vmlinux"
endif

# standalone target for easier testing
include/generated/autoksyms.h: FORCE
	$(Q)$(CONFIG_SHELL) $(srctree)/scripts/adjust_autoksyms.sh true

ARCH_POSTLINK := $(wildcard $(srctree)/arch/$(SRCARCH)/Makefile.postlink)

# Final link of vmlinux with optional arch pass after final link
    cmd_link-vmlinux =                                                 \
	$(CONFIG_SHELL) $< $(LD) $(LDFLAGS) $(LDFLAGS_vmlinux) ;       \
	$(if $(ARCH_POSTLINK), $(MAKE) -f $(ARCH_POSTLINK) $@, true)

vmlinux: scripts/link-vmlinux.sh vmlinux_prereq $(vmlinux-deps) FORCE
	+$(call if_changed,link-vmlinux)

# Build samples along the rest of the kernel
ifdef CONFIG_SAMPLES
vmlinux-dirs += samples
endif

# The actual objects are generated when descending,
# make sure no implicit rule kicks in
$(sort $(vmlinux-deps)): $(vmlinux-dirs) ;

# Handle descending into subdirectories listed in $(vmlinux-dirs)
# Preset locale variables to speed up the build process. Limit locale
# tweaks to this spot to avoid wrong language settings when running
# make menuconfig etc.
# Error messages still appears in the original language

PHONY += $(vmlinux-dirs)
$(vmlinux-dirs): prepare scripts
	$(Q)$(MAKE) $(build)=$@

define filechk_kernel.release
	echo "$(KERNELVERSION)$$($(CONFIG_SHELL) $(srctree)/scripts/setlocalversion $(srctree))"
endef

# Store (new) KERNELRELEASE string in include/config/kernel.release
include/config/kernel.release: include/config/auto.conf FORCE
	$(call filechk,kernel.release)


# Things we need to do before we recursively start building the kernel
# or the modules are listed in "prepare".
# A multi level approach is used. prepareN is processed before prepareN-1.
# archprepare is used in arch Makefiles and when processed asm symlink,
# version.h and scripts_basic is processed / created.

# Listed in dependency order
PHONY += prepare archprepare prepare0 prepare1 prepare2 prepare3

# prepare3 is used to check if we are building in a separate output directory,
# and if so do:
# 1) Check that make has not been executed in the kernel src $(srctree)
prepare3: include/config/kernel.release
ifneq ($(KBUILD_SRC),)
	@$(kecho) '  Using $(srctree) as source for kernel'
	$(Q)if [ -f $(srctree)/.config -o -d $(srctree)/include/config ]; then \
		echo >&2 "  $(srctree) is not clean, please run 'make mrproper'"; \
		echo >&2 "  in the '$(srctree)' directory.";\
		/bin/false; \
	fi;
endif

# prepare2 creates a makefile if using a separate output directory.
# From this point forward, .config has been reprocessed, so any rules
# that need to depend on updated CONFIG_* values can be checked here.
prepare2: prepare3 prepare-compiler-check outputmakefile asm-generic

prepare1: prepare2 $(version_h) include/generated/utsrelease.h \
                   include/config/auto.conf
	$(cmd_crmodverdir)

archprepare: archheaders archscripts prepare1 scripts_basic

prepare0: archprepare gcc-plugins
	$(Q)$(MAKE) $(build)=.

# All the preparing..
prepare: prepare0 prepare-objtool

ifdef CONFIG_STACK_VALIDATION
  has_libelf := $(call try-run,\
		echo "int main() {}" | $(HOSTCC) -xc -o /dev/null -lelf -,1,0)
  ifeq ($(has_libelf),1)
    objtool_target := tools/objtool FORCE
  else
    $(warning "Cannot use CONFIG_STACK_VALIDATION, please install libelf-dev, libelf-devel or elfutils-libelf-devel")
    SKIP_STACK_VALIDATION := 1
    export SKIP_STACK_VALIDATION
  endif
endif

PHONY += prepare-objtool
prepare-objtool: $(objtool_target)

# Check for CONFIG flags that require compiler support. Abort the build
# after .config has been processed, but before the kernel build starts.
#
# For security-sensitive CONFIG options, we don't want to fallback and/or
# silently change which compiler flags will be used, since that leads to
# producing kernels with different security feature characteristics
# depending on the compiler used. (For example, "But I selected
# CC_STACKPROTECTOR_STRONG! Why did it build with _REGULAR?!")
PHONY += prepare-compiler-check
prepare-compiler-check: FORCE
# Make sure compiler supports requested stack protector flag.
ifdef stackp-name
  ifeq ($(call cc-option, $(stackp-flag)),)
	@echo Cannot use CONFIG_CC_STACKPROTECTOR_$(stackp-name): \
		  $(stackp-flag) not supported by compiler >&2 && exit 1
  endif
endif
# Make sure compiler does not have buggy stack-protector support.
ifdef stackp-check
  ifneq ($(shell $(CONFIG_SHELL) $(stackp-check) $(CC) $(KBUILD_CPPFLAGS) $(biarch)),y)
	@echo Cannot use CONFIG_CC_STACKPROTECTOR_$(stackp-name): \
                  $(stackp-flag) available but compiler is broken >&2 && exit 1
  endif
endif
	@:

# Generate some files
# ---------------------------------------------------------------------------

# KERNELRELEASE can change from a few different places, meaning version.h
# needs to be updated, so this check is forced on all builds

uts_len := 64
define filechk_utsrelease.h
	if [ `echo -n "$(KERNELRELEASE)" | wc -c ` -gt $(uts_len) ]; then \
	  echo '"$(KERNELRELEASE)" exceeds $(uts_len) characters' >&2;    \
	  exit 1;                                                         \
	fi;                                                               \
	(echo \#define UTS_RELEASE \"$(KERNELRELEASE)\";)
endef

define filechk_version.h
	(echo \#define LINUX_VERSION_CODE $(shell                         \
	expr $(VERSION) \* 65536 + 0$(PATCHLEVEL) \* 256 + 0$(SUBLEVEL)); \
	echo '#define KERNEL_VERSION(a,b,c) (((a) << 16) + ((b) << 8) + (c))';)
endef

$(version_h): $(srctree)/Makefile FORCE
	$(call filechk,version.h)
	$(Q)rm -f $(old_version_h)

include/generated/utsrelease.h: include/config/kernel.release FORCE
	$(call filechk,utsrelease.h)

PHONY += headerdep
headerdep:
	$(Q)find $(srctree)/include/ -name '*.h' | xargs --max-args 1 \
	$(srctree)/scripts/headerdep.pl -I$(srctree)/include

# ---------------------------------------------------------------------------
# Firmware install
INSTALL_FW_PATH=$(INSTALL_MOD_PATH)/lib/firmware
export INSTALL_FW_PATH

PHONY += firmware_install
firmware_install:
	@mkdir -p $(objtree)/firmware
	$(Q)$(MAKE) -f $(srctree)/scripts/Makefile.fwinst obj=firmware __fw_install

# ---------------------------------------------------------------------------
# Kernel headers

#Default location for installed headers
export INSTALL_HDR_PATH = $(objtree)/usr

# If we do an all arch process set dst to asm-$(hdr-arch)
hdr-dst = $(if $(KBUILD_HEADERS), dst=include/asm-$(hdr-arch), dst=include/asm)

PHONY += archheaders
archheaders:

PHONY += archscripts
archscripts:

PHONY += __headers
__headers: $(version_h) scripts_basic asm-generic archheaders archscripts
	$(Q)$(MAKE) $(build)=scripts build_unifdef

PHONY += headers_install_all
headers_install_all:
	$(Q)$(CONFIG_SHELL) $(srctree)/scripts/headers.sh install

PHONY += headers_install
headers_install: __headers
	$(if $(wildcard $(srctree)/arch/$(hdr-arch)/include/uapi/asm/Kbuild),, \
	  $(error Headers not exportable for the $(SRCARCH) architecture))
	$(Q)$(MAKE) $(hdr-inst)=include/uapi
	$(Q)$(MAKE) $(hdr-inst)=arch/$(hdr-arch)/include/uapi/asm $(hdr-dst)

PHONY += headers_check_all
headers_check_all: headers_install_all
	$(Q)$(CONFIG_SHELL) $(srctree)/scripts/headers.sh check

PHONY += headers_check
headers_check: headers_install
	$(Q)$(MAKE) $(hdr-inst)=include/uapi HDRCHECK=1
	$(Q)$(MAKE) $(hdr-inst)=arch/$(hdr-arch)/include/uapi/asm $(hdr-dst) HDRCHECK=1

# ---------------------------------------------------------------------------
# Kernel selftest

PHONY += kselftest
kselftest:
	$(Q)$(MAKE) -C tools/testing/selftests run_tests

kselftest-clean:
	$(Q)$(MAKE) -C tools/testing/selftests clean

PHONY += kselftest-merge
kselftest-merge:
	$(if $(wildcard $(objtree)/.config),, $(error No .config exists, config your kernel first!))
	$(Q)$(CONFIG_SHELL) $(srctree)/scripts/kconfig/merge_config.sh \
		-m $(objtree)/.config \
		$(srctree)/tools/testing/selftests/*/config
	+$(Q)$(MAKE) -f $(srctree)/Makefile olddefconfig

# ---------------------------------------------------------------------------
# Modules

ifdef CONFIG_MODULES

# By default, build modules as well

all: modules

# Build modules
#
# A module can be listed more than once in obj-m resulting in
# duplicate lines in modules.order files.  Those are removed
# using awk while concatenating to the final file.

PHONY += modules
modules: $(vmlinux-dirs) $(if $(KBUILD_BUILTIN),vmlinux) modules.builtin
	$(Q)$(AWK) '!x[$$0]++' $(vmlinux-dirs:%=$(objtree)/%/modules.order) > $(objtree)/modules.order
	@$(kecho) '  Building modules, stage 2.';
	$(Q)$(MAKE) -f $(srctree)/scripts/Makefile.modpost
	$(Q)$(MAKE) -f $(srctree)/scripts/Makefile.fwinst obj=firmware __fw_modbuild

modules.builtin: $(vmlinux-dirs:%=%/modules.builtin)
	$(Q)$(AWK) '!x[$$0]++' $^ > $(objtree)/modules.builtin

%/modules.builtin: include/config/auto.conf
	$(Q)$(MAKE) $(modbuiltin)=$*


# Target to prepare building external modules
PHONY += modules_prepare
modules_prepare: prepare scripts

# Target to install modules
PHONY += modules_install
modules_install: _modinst_ _modinst_post

PHONY += _modinst_
_modinst_:
	@rm -rf $(MODLIB)/kernel
	@rm -f $(MODLIB)/source
	@mkdir -p $(MODLIB)/kernel
	@ln -s `cd $(srctree) && /bin/pwd` $(MODLIB)/source
	@if [ ! $(objtree) -ef  $(MODLIB)/build ]; then \
		rm -f $(MODLIB)/build ; \
		ln -s $(CURDIR) $(MODLIB)/build ; \
	fi
	@cp -f $(objtree)/modules.order $(MODLIB)/
	@cp -f $(objtree)/modules.builtin $(MODLIB)/
	$(Q)$(MAKE) -f $(srctree)/scripts/Makefile.modinst

# This depmod is only for convenience to give the initial
# boot a modules.dep even before / is mounted read-write.  However the
# boot script depmod is the master version.
PHONY += _modinst_post
_modinst_post: _modinst_
	$(Q)$(MAKE) -f $(srctree)/scripts/Makefile.fwinst obj=firmware __fw_modinst
	$(call cmd,depmod)

ifeq ($(CONFIG_MODULE_SIG), y)
PHONY += modules_sign
modules_sign:
	$(Q)$(MAKE) -f $(srctree)/scripts/Makefile.modsign
endif

else # CONFIG_MODULES

# Modules not configured
# ---------------------------------------------------------------------------

PHONY += modules modules_install
modules modules_install:
	@echo >&2
	@echo >&2 "The present kernel configuration has modules disabled."
	@echo >&2 "Type 'make config' and enable loadable module support."
	@echo >&2 "Then build a kernel with module support enabled."
	@echo >&2
	@exit 1

endif # CONFIG_MODULES

###
# Cleaning is done on three levels.
# make clean     Delete most generated files
#                Leave enough to build external modules
# make mrproper  Delete the current configuration, and all generated files
# make distclean Remove editor backup files, patch leftover files and the like

# Directories & files removed with 'make clean'
CLEAN_DIRS  += $(MODVERDIR)

# Directories & files removed with 'make mrproper'
MRPROPER_DIRS  += include/config usr/include include/generated          \
		  arch/*/include/generated .tmp_objdiff
MRPROPER_FILES += .config .config.old .version .old_version \
		  Module.symvers tags TAGS cscope* GPATH GTAGS GRTAGS GSYMS \
		  signing_key.pem signing_key.priv signing_key.x509	\
		  x509.genkey extra_certificates signing_key.x509.keyid	\
		  signing_key.x509.signer vmlinux-gdb.py

# clean - Delete most, but leave enough to build external modules
#
clean: rm-dirs  := $(CLEAN_DIRS)
clean: rm-files := $(CLEAN_FILES)
clean-dirs      := $(addprefix _clean_, . $(vmlinux-alldirs) Documentation samples)

PHONY += $(clean-dirs) clean archclean vmlinuxclean
$(clean-dirs):
	$(Q)$(MAKE) $(clean)=$(patsubst _clean_%,%,$@)

vmlinuxclean:
	$(Q)$(CONFIG_SHELL) $(srctree)/scripts/link-vmlinux.sh clean
	$(Q)$(if $(ARCH_POSTLINK), $(MAKE) -f $(ARCH_POSTLINK) clean)

clean: archclean vmlinuxclean

# mrproper - Delete all generated files, including .config
#
mrproper: rm-dirs  := $(wildcard $(MRPROPER_DIRS))
mrproper: rm-files := $(wildcard $(MRPROPER_FILES))
mrproper-dirs      := $(addprefix _mrproper_,Documentation/DocBook scripts)

PHONY += $(mrproper-dirs) mrproper archmrproper
$(mrproper-dirs):
	$(Q)$(MAKE) $(clean)=$(patsubst _mrproper_%,%,$@)

mrproper: clean archmrproper $(mrproper-dirs)
	$(call cmd,rmdirs)
	$(call cmd,rmfiles)

# distclean
#
PHONY += distclean

distclean: mrproper
	@find $(srctree) $(RCS_FIND_IGNORE) \
		\( -name '*.orig' -o -name '*.rej' -o -name '*~' \
		-o -name '*.bak' -o -name '#*#' -o -name '.*.orig' \
		-o -name '.*.rej' -o -name '*%'  -o -name 'core' \) \
		-type f -print | xargs rm -f


# Packaging of the kernel to various formats
# ---------------------------------------------------------------------------
# rpm target kept for backward compatibility
package-dir	:= scripts/package

%src-pkg: FORCE
	$(Q)$(MAKE) $(build)=$(package-dir) $@
%pkg: include/config/kernel.release FORCE
	$(Q)$(MAKE) $(build)=$(package-dir) $@
rpm: include/config/kernel.release FORCE
	$(Q)$(MAKE) $(build)=$(package-dir) $@


# Brief documentation of the typical targets used
# ---------------------------------------------------------------------------

boards := $(wildcard $(srctree)/arch/$(SRCARCH)/configs/*_defconfig)
boards := $(sort $(notdir $(boards)))
board-dirs := $(dir $(wildcard $(srctree)/arch/$(SRCARCH)/configs/*/*_defconfig))
board-dirs := $(sort $(notdir $(board-dirs:/=)))

PHONY += help
help:
	@echo  'Cleaning targets:'
	@echo  '  clean		  - Remove most generated files but keep the config and'
	@echo  '                    enough build support to build external modules'
	@echo  '  mrproper	  - Remove all generated files + config + various backup files'
	@echo  '  distclean	  - mrproper + remove editor backup and patch files'
	@echo  ''
	@echo  'Configuration targets:'
	@$(MAKE) -f $(srctree)/scripts/kconfig/Makefile help
	@echo  ''
	@echo  'Other generic targets:'
	@echo  '  all		  - Build all targets marked with [*]'
	@echo  '* vmlinux	  - Build the bare kernel'
	@echo  '* modules	  - Build all modules'
	@echo  '  modules_install - Install all modules to INSTALL_MOD_PATH (default: /)'
	@echo  '  firmware_install- Install all firmware to INSTALL_FW_PATH'
	@echo  '                    (default: $$(INSTALL_MOD_PATH)/lib/firmware)'
	@echo  '  dir/            - Build all files in dir and below'
	@echo  '  dir/file.[ois]  - Build specified target only'
	@echo  '  dir/file.lst    - Build specified mixed source/assembly target only'
	@echo  '                    (requires a recent binutils and recent build (System.map))'
	@echo  '  dir/file.ko     - Build module including final link'
	@echo  '  modules_prepare - Set up for building external modules'
	@echo  '  tags/TAGS	  - Generate tags file for editors'
	@echo  '  cscope	  - Generate cscope index'
	@echo  '  gtags           - Generate GNU GLOBAL index'
	@echo  '  kernelrelease	  - Output the release version string (use with make -s)'
	@echo  '  kernelversion	  - Output the version stored in Makefile (use with make -s)'
	@echo  '  image_name	  - Output the image name (use with make -s)'
	@echo  '  headers_install - Install sanitised kernel headers to INSTALL_HDR_PATH'; \
	 echo  '                    (default: $(INSTALL_HDR_PATH))'; \
	 echo  ''
	@echo  'Static analysers'
	@echo  '  checkstack      - Generate a list of stack hogs'
	@echo  '  namespacecheck  - Name space analysis on compiled kernel'
	@echo  '  versioncheck    - Sanity check on version.h usage'
	@echo  '  includecheck    - Check for duplicate included header files'
	@echo  '  export_report   - List the usages of all exported symbols'
	@echo  '  headers_check   - Sanity check on exported headers'
	@echo  '  headerdep       - Detect inclusion cycles in headers'
	@$(MAKE) -f $(srctree)/scripts/Makefile.help checker-help
	@echo  ''
	@echo  'Kernel selftest'
	@echo  '  kselftest       - Build and run kernel selftest (run as root)'
	@echo  '                    Build, install, and boot kernel before'
	@echo  '                    running kselftest on it'
	@echo  '  kselftest-clean - Remove all generated kselftest files'
	@echo  '  kselftest-merge - Merge all the config dependencies of kselftest to existed'
	@echo  '                    .config.'
	@echo  ''
	@echo  'Kernel packaging:'
	@$(MAKE) $(build)=$(package-dir) help
	@echo  ''
	@echo  'Documentation targets:'
	@$(MAKE) -f $(srctree)/Documentation/Makefile.sphinx dochelp
	@echo  ''
	@$(MAKE) -f $(srctree)/Documentation/DocBook/Makefile dochelp
	@echo  ''
	@echo  'Architecture specific targets ($(SRCARCH)):'
	@$(if $(archhelp),$(archhelp),\
		echo '  No architecture specific help defined for $(SRCARCH)')
	@echo  ''
	@$(if $(boards), \
		$(foreach b, $(boards), \
		printf "  %-24s - Build for %s\\n" $(b) $(subst _defconfig,,$(b));) \
		echo '')
	@$(if $(board-dirs), \
		$(foreach b, $(board-dirs), \
		printf "  %-16s - Show %s-specific targets\\n" help-$(b) $(b);) \
		printf "  %-16s - Show all of the above\\n" help-boards; \
		echo '')

	@echo  '  make V=0|1 [targets] 0 => quiet build (default), 1 => verbose build'
	@echo  '  make V=2   [targets] 2 => give reason for rebuild of target'
	@echo  '  make O=dir [targets] Locate all output files in "dir", including .config'
	@echo  '  make C=1   [targets] Check all c source with $$CHECK (sparse by default)'
	@echo  '  make C=2   [targets] Force check of all c source with $$CHECK'
	@echo  '  make RECORDMCOUNT_WARN=1 [targets] Warn about ignored mcount sections'
	@echo  '  make W=n   [targets] Enable extra gcc checks, n=1,2,3 where'
	@echo  '		1: warnings which may be relevant and do not occur too often'
	@echo  '		2: warnings which occur quite often but may still be relevant'
	@echo  '		3: more obscure warnings, can most likely be ignored'
	@echo  '		Multiple levels can be combined with W=12 or W=123'
	@echo  ''
	@echo  'Execute "make" or "make all" to build all targets marked with [*] '
	@echo  'For further info see the ./README file'


help-board-dirs := $(addprefix help-,$(board-dirs))

help-boards: $(help-board-dirs)

boards-per-dir = $(sort $(notdir $(wildcard $(srctree)/arch/$(SRCARCH)/configs/$*/*_defconfig)))

$(help-board-dirs): help-%:
	@echo  'Architecture specific targets ($(SRCARCH) $*):'
	@$(if $(boards-per-dir), \
		$(foreach b, $(boards-per-dir), \
		printf "  %-24s - Build for %s\\n" $*/$(b) $(subst _defconfig,,$(b));) \
		echo '')


# Documentation targets
# ---------------------------------------------------------------------------
DOC_TARGETS := xmldocs sgmldocs psdocs latexdocs pdfdocs htmldocs mandocs installmandocs epubdocs cleandocs
PHONY += $(DOC_TARGETS)
$(DOC_TARGETS): scripts_basic FORCE
	$(Q)$(MAKE) $(build)=scripts build_docproc build_check-lc_ctype
	$(Q)$(MAKE) $(build)=Documentation -f $(srctree)/Documentation/Makefile.sphinx $@
	$(Q)$(MAKE) $(build)=Documentation/DocBook $@

else # KBUILD_EXTMOD

###
# External module support.
# When building external modules the kernel used as basis is considered
# read-only, and no consistency checks are made and the make
# system is not used on the basis kernel. If updates are required
# in the basis kernel ordinary make commands (without M=...) must
# be used.
#
# The following are the only valid targets when building external
# modules.
# make M=dir clean     Delete all automatically generated files
# make M=dir modules   Make all modules in specified dir
# make M=dir	       Same as 'make M=dir modules'
# make M=dir modules_install
#                      Install the modules built in the module directory
#                      Assumes install directory is already created

# We are always building modules
KBUILD_MODULES := 1
PHONY += crmodverdir
crmodverdir:
	$(cmd_crmodverdir)

PHONY += $(objtree)/Module.symvers
$(objtree)/Module.symvers:
	@test -e $(objtree)/Module.symvers || ( \
	echo; \
	echo "  WARNING: Symbol version dump $(objtree)/Module.symvers"; \
	echo "           is missing; modules will have no dependencies and modversions."; \
	echo )

module-dirs := $(addprefix _module_,$(KBUILD_EXTMOD))
PHONY += $(module-dirs) modules
$(module-dirs): crmodverdir $(objtree)/Module.symvers
	$(Q)$(MAKE) $(build)=$(patsubst _module_%,%,$@)

modules: $(module-dirs)
	@$(kecho) '  Building modules, stage 2.';
	$(Q)$(MAKE) -f $(srctree)/scripts/Makefile.modpost

PHONY += modules_install
modules_install: _emodinst_ _emodinst_post

install-dir := $(if $(INSTALL_MOD_DIR),$(INSTALL_MOD_DIR),extra)
PHONY += _emodinst_
_emodinst_:
	$(Q)mkdir -p $(MODLIB)/$(install-dir)
	$(Q)$(MAKE) -f $(srctree)/scripts/Makefile.modinst

PHONY += _emodinst_post
_emodinst_post: _emodinst_
	$(call cmd,depmod)

clean-dirs := $(addprefix _clean_,$(KBUILD_EXTMOD))

PHONY += $(clean-dirs) clean
$(clean-dirs):
	$(Q)$(MAKE) $(clean)=$(patsubst _clean_%,%,$@)

clean:	rm-dirs := $(MODVERDIR)
clean: rm-files := $(KBUILD_EXTMOD)/Module.symvers

PHONY += help
help:
	@echo  '  Building external modules.'
	@echo  '  Syntax: make -C path/to/kernel/src M=$$PWD target'
	@echo  ''
	@echo  '  modules         - default target, build the module(s)'
	@echo  '  modules_install - install the module'
	@echo  '  clean           - remove generated files in module directory only'
	@echo  ''

# Dummies...
PHONY += prepare scripts
prepare: ;
scripts: ;
endif # KBUILD_EXTMOD

clean: $(clean-dirs)
	$(call cmd,rmdirs)
	$(call cmd,rmfiles)
	@find $(if $(KBUILD_EXTMOD), $(KBUILD_EXTMOD), .) $(RCS_FIND_IGNORE) \
		\( -name '*.[oas]' -o -name '*.ko' -o -name '.*.cmd' \
		-o -name '*.ko.*' \
		-o -name '*.dwo'  \
		-o -name '*.su'  \
		-o -name '.*.d' -o -name '.*.tmp' -o -name '*.mod.c' \
		-o -name '*.symtypes' -o -name 'modules.order' \
		-o -name modules.builtin -o -name '.tmp_*.o.*' \
		-o -name '*.c.[012]*.*' \
		-o -name '*.gcno' \) -type f -print | xargs rm -f

# Generate tags for editors
# ---------------------------------------------------------------------------
quiet_cmd_tags = GEN     $@
      cmd_tags = $(CONFIG_SHELL) $(srctree)/scripts/tags.sh $@

tags TAGS cscope gtags: FORCE
	$(call cmd,tags)

# Scripts to check various things for consistency
# ---------------------------------------------------------------------------

PHONY += includecheck versioncheck coccicheck namespacecheck export_report

includecheck:
	find $(srctree)/* $(RCS_FIND_IGNORE) \
		-name '*.[hcS]' -type f -print | sort \
		| xargs $(PERL) -w $(srctree)/scripts/checkincludes.pl

versioncheck:
	find $(srctree)/* $(RCS_FIND_IGNORE) \
		-name '*.[hcS]' -type f -print | sort \
		| xargs $(PERL) -w $(srctree)/scripts/checkversion.pl

coccicheck:
	$(Q)$(CONFIG_SHELL) $(srctree)/scripts/$@

namespacecheck:
	$(PERL) $(srctree)/scripts/namespace.pl

export_report:
	$(PERL) $(srctree)/scripts/export_report.pl

endif #ifeq ($(config-targets),1)
endif #ifeq ($(mixed-targets),1)

PHONY += checkstack kernelrelease kernelversion image_name

# UML needs a little special treatment here.  It wants to use the host
# toolchain, so needs $(SUBARCH) passed to checkstack.pl.  Everyone
# else wants $(ARCH), including people doing cross-builds, which means
# that $(SUBARCH) doesn't work here.
ifeq ($(ARCH), um)
CHECKSTACK_ARCH := $(SUBARCH)
else
CHECKSTACK_ARCH := $(ARCH)
endif
checkstack:
	$(OBJDUMP) -d vmlinux $$(find . -name '*.ko') | \
	$(PERL) $(src)/scripts/checkstack.pl $(CHECKSTACK_ARCH)

kernelrelease:
	@echo "$(KERNELVERSION)$$($(CONFIG_SHELL) $(srctree)/scripts/setlocalversion $(srctree))"

kernelversion:
	@echo $(KERNELVERSION)

image_name:
	@echo $(KBUILD_IMAGE)

# Clear a bunch of variables before executing the submake
tools/: FORCE
	$(Q)mkdir -p $(objtree)/tools
	$(Q)$(MAKE) LDFLAGS= MAKEFLAGS="$(tools_silent) $(filter --j% -j,$(MAKEFLAGS))" O=$(shell cd $(objtree) && /bin/pwd) subdir=tools -C $(src)/tools/

tools/%: FORCE
	$(Q)mkdir -p $(objtree)/tools
	$(Q)$(MAKE) LDFLAGS= MAKEFLAGS="$(tools_silent) $(filter --j% -j,$(MAKEFLAGS))" O=$(shell cd $(objtree) && /bin/pwd) subdir=tools -C $(src)/tools/ $*

# Single targets
# ---------------------------------------------------------------------------
# Single targets are compatible with:
# - build with mixed source and output
# - build with separate output dir 'make O=...'
# - external modules
#
#  target-dir => where to store outputfile
#  build-dir  => directory in kernel source tree to use

ifeq ($(KBUILD_EXTMOD),)
        build-dir  = $(patsubst %/,%,$(dir $@))
        target-dir = $(dir $@)
else
        zap-slash=$(filter-out .,$(patsubst %/,%,$(dir $@)))
        build-dir  = $(KBUILD_EXTMOD)$(if $(zap-slash),/$(zap-slash))
        target-dir = $(if $(KBUILD_EXTMOD),$(dir $<),$(dir $@))
endif

%.s: %.c prepare scripts FORCE
	$(Q)$(MAKE) $(build)=$(build-dir) $(target-dir)$(notdir $@)
%.i: %.c prepare scripts FORCE
	$(Q)$(MAKE) $(build)=$(build-dir) $(target-dir)$(notdir $@)
%.o: %.c prepare scripts FORCE
	$(Q)$(MAKE) $(build)=$(build-dir) $(target-dir)$(notdir $@)
%.lst: %.c prepare scripts FORCE
	$(Q)$(MAKE) $(build)=$(build-dir) $(target-dir)$(notdir $@)
%.s: %.S prepare scripts FORCE
	$(Q)$(MAKE) $(build)=$(build-dir) $(target-dir)$(notdir $@)
%.o: %.S prepare scripts FORCE
	$(Q)$(MAKE) $(build)=$(build-dir) $(target-dir)$(notdir $@)
%.symtypes: %.c prepare scripts FORCE
	$(Q)$(MAKE) $(build)=$(build-dir) $(target-dir)$(notdir $@)

# Modules
/: prepare scripts FORCE
	$(cmd_crmodverdir)
	$(Q)$(MAKE) KBUILD_MODULES=$(if $(CONFIG_MODULES),1) \
	$(build)=$(build-dir)
# Make sure the latest headers are built for Documentation
Documentation/ samples/: headers_install
%/: prepare scripts FORCE
	$(cmd_crmodverdir)
	$(Q)$(MAKE) KBUILD_MODULES=$(if $(CONFIG_MODULES),1) \
	$(build)=$(build-dir)
%.ko: prepare scripts FORCE
	$(cmd_crmodverdir)
	$(Q)$(MAKE) KBUILD_MODULES=$(if $(CONFIG_MODULES),1)   \
	$(build)=$(build-dir) $(@:.ko=.o)
	$(Q)$(MAKE) -f $(srctree)/scripts/Makefile.modpost

# FIXME Should go into a make.lib or something
# ===========================================================================

quiet_cmd_rmdirs = $(if $(wildcard $(rm-dirs)),CLEAN   $(wildcard $(rm-dirs)))
      cmd_rmdirs = rm -rf $(rm-dirs)

quiet_cmd_rmfiles = $(if $(wildcard $(rm-files)),CLEAN   $(wildcard $(rm-files)))
      cmd_rmfiles = rm -f $(rm-files)

# Run depmod only if we have System.map and depmod is executable
quiet_cmd_depmod = DEPMOD  $(KERNELRELEASE)
      cmd_depmod = $(CONFIG_SHELL) $(srctree)/scripts/depmod.sh $(DEPMOD) \
                   $(KERNELRELEASE) "$(patsubst y,_,$(CONFIG_HAVE_UNDERSCORE_SYMBOL_PREFIX))"

# Create temporary dir for module support files
# clean it up only when building all modules
cmd_crmodverdir = $(Q)mkdir -p $(MODVERDIR) \
                  $(if $(KBUILD_MODULES),; rm -f $(MODVERDIR)/*)

# read all saved command lines

targets := $(wildcard $(sort $(targets)))
cmd_files := $(wildcard .*.cmd $(foreach f,$(targets),$(dir $(f)).$(notdir $(f)).cmd))

ifneq ($(cmd_files),)
  $(cmd_files): ;	# Do not try to update included dependency files
  include $(cmd_files)
endif

endif	# skip-makefile

PHONY += FORCE
FORCE:

# Declare the contents of the .PHONY variable as phony.  We keep that
# information in a variable so we can use it in if_changed and friends.
.PHONY: $(PHONY)<|MERGE_RESOLUTION|>--- conflicted
+++ resolved
@@ -1,12 +1,7 @@
 VERSION = 4
 PATCHLEVEL = 9
-<<<<<<< HEAD
-SUBLEVEL = 98
+SUBLEVEL = 102
 EXTRAVERSION = -alpha1
-=======
-SUBLEVEL = 102
-EXTRAVERSION =
->>>>>>> 2272cdd5
 NAME = Roaring Lionus
 
 # *DOCUMENTATION*
