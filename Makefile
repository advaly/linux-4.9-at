VERSION = 4
PATCHLEVEL = 9
<<<<<<< HEAD
SUBLEVEL = 11
EXTRAVERSION = -alpha1
=======
SUBLEVEL = 98
EXTRAVERSION =
>>>>>>> eff40cb1
NAME = Roaring Lionus

# *DOCUMENTATION*
# To see a list of typical targets execute "make help"
# More info can be located in ./README
# Comments in this file are targeted only to the developer, do not
# expect to learn how to build the kernel reading this file.

# o Do not use make's built-in rules and variables
#   (this increases performance and avoids hard-to-debug behaviour);
# o Look for make include files relative to root of kernel src
MAKEFLAGS += -rR --include-dir=$(CURDIR)

# Avoid funny character set dependencies
unexport LC_ALL
LC_COLLATE=C
LC_NUMERIC=C
export LC_COLLATE LC_NUMERIC

# Avoid interference with shell env settings
unexport GREP_OPTIONS

# We are using a recursive build, so we need to do a little thinking
# to get the ordering right.
#
# Most importantly: sub-Makefiles should only ever modify files in
# their own directory. If in some directory we have a dependency on
# a file in another dir (which doesn't happen often, but it's often
# unavoidable when linking the built-in.o targets which finally
# turn into vmlinux), we will call a sub make in that other dir, and
# after that we are sure that everything which is in that other dir
# is now up to date.
#
# The only cases where we need to modify files which have global
# effects are thus separated out and done before the recursive
# descending is started. They are now explicitly listed as the
# prepare rule.

# Beautify output
# ---------------------------------------------------------------------------
#
# Normally, we echo the whole command before executing it. By making
# that echo $($(quiet)$(cmd)), we now have the possibility to set
# $(quiet) to choose other forms of output instead, e.g.
#
#         quiet_cmd_cc_o_c = Compiling $(RELDIR)/$@
#         cmd_cc_o_c       = $(CC) $(c_flags) -c -o $@ $<
#
# If $(quiet) is empty, the whole command will be printed.
# If it is set to "quiet_", only the short version will be printed.
# If it is set to "silent_", nothing will be printed at all, since
# the variable $(silent_cmd_cc_o_c) doesn't exist.
#
# A simple variant is to prefix commands with $(Q) - that's useful
# for commands that shall be hidden in non-verbose mode.
#
#	$(Q)ln $@ :<
#
# If KBUILD_VERBOSE equals 0 then the above command will be hidden.
# If KBUILD_VERBOSE equals 1 then the above command is displayed.
#
# To put more focus on warnings, be less verbose as default
# Use 'make V=1' to see the full commands

ifeq ("$(origin V)", "command line")
  KBUILD_VERBOSE = $(V)
endif
ifndef KBUILD_VERBOSE
  KBUILD_VERBOSE = 0
endif

ifeq ($(KBUILD_VERBOSE),1)
  quiet =
  Q =
else
  quiet=quiet_
  Q = @
endif

# If the user is running make -s (silent mode), suppress echoing of
# commands

ifneq ($(filter 4.%,$(MAKE_VERSION)),)	# make-4
ifneq ($(filter %s ,$(firstword x$(MAKEFLAGS))),)
  quiet=silent_
  tools_silent=s
endif
else					# make-3.8x
ifneq ($(filter s% -s%,$(MAKEFLAGS)),)
  quiet=silent_
  tools_silent=-s
endif
endif

export quiet Q KBUILD_VERBOSE

# kbuild supports saving output files in a separate directory.
# To locate output files in a separate directory two syntaxes are supported.
# In both cases the working directory must be the root of the kernel src.
# 1) O=
# Use "make O=dir/to/store/output/files/"
#
# 2) Set KBUILD_OUTPUT
# Set the environment variable KBUILD_OUTPUT to point to the directory
# where the output files shall be placed.
# export KBUILD_OUTPUT=dir/to/store/output/files/
# make
#
# The O= assignment takes precedence over the KBUILD_OUTPUT environment
# variable.

# KBUILD_SRC is set on invocation of make in OBJ directory
# KBUILD_SRC is not intended to be used by the regular user (for now)
ifeq ($(KBUILD_SRC),)

# OK, Make called in directory where kernel src resides
# Do we want to locate output files in a separate directory?
ifeq ("$(origin O)", "command line")
  KBUILD_OUTPUT := $(O)
endif

# That's our default target when none is given on the command line
PHONY := _all
_all:

# Cancel implicit rules on top Makefile
$(CURDIR)/Makefile Makefile: ;

ifneq ($(words $(subst :, ,$(CURDIR))), 1)
  $(error main directory cannot contain spaces nor colons)
endif

ifneq ($(KBUILD_OUTPUT),)
# Invoke a second make in the output directory, passing relevant variables
# check that the output directory actually exists
saved-output := $(KBUILD_OUTPUT)
KBUILD_OUTPUT := $(shell mkdir -p $(KBUILD_OUTPUT) && cd $(KBUILD_OUTPUT) \
								&& /bin/pwd)
$(if $(KBUILD_OUTPUT),, \
     $(error failed to create output directory "$(saved-output)"))

PHONY += $(MAKECMDGOALS) sub-make

$(filter-out _all sub-make $(CURDIR)/Makefile, $(MAKECMDGOALS)) _all: sub-make
	@:

sub-make:
	$(Q)$(MAKE) -C $(KBUILD_OUTPUT) KBUILD_SRC=$(CURDIR) \
	-f $(CURDIR)/Makefile $(filter-out _all sub-make,$(MAKECMDGOALS))

# Leave processing to above invocation of make
skip-makefile := 1
endif # ifneq ($(KBUILD_OUTPUT),)
endif # ifeq ($(KBUILD_SRC),)

# We process the rest of the Makefile if this is the final invocation of make
ifeq ($(skip-makefile),)

# Do not print "Entering directory ...",
# but we want to display it when entering to the output directory
# so that IDEs/editors are able to understand relative filenames.
MAKEFLAGS += --no-print-directory

# Call a source code checker (by default, "sparse") as part of the
# C compilation.
#
# Use 'make C=1' to enable checking of only re-compiled files.
# Use 'make C=2' to enable checking of *all* source files, regardless
# of whether they are re-compiled or not.
#
# See the file "Documentation/sparse.txt" for more details, including
# where to get the "sparse" utility.

ifeq ("$(origin C)", "command line")
  KBUILD_CHECKSRC = $(C)
endif
ifndef KBUILD_CHECKSRC
  KBUILD_CHECKSRC = 0
endif

# Use make M=dir to specify directory of external module to build
# Old syntax make ... SUBDIRS=$PWD is still supported
# Setting the environment variable KBUILD_EXTMOD take precedence
ifdef SUBDIRS
  KBUILD_EXTMOD ?= $(SUBDIRS)
endif

ifeq ("$(origin M)", "command line")
  KBUILD_EXTMOD := $(M)
endif

# If building an external module we do not care about the all: rule
# but instead _all depend on modules
PHONY += all
ifeq ($(KBUILD_EXTMOD),)
_all: all
else
_all: modules
endif

ifeq ($(KBUILD_SRC),)
        # building in the source tree
        srctree := .
else
        ifeq ($(KBUILD_SRC)/,$(dir $(CURDIR)))
                # building in a subdirectory of the source tree
                srctree := ..
        else
                srctree := $(KBUILD_SRC)
        endif
endif
objtree		:= .
src		:= $(srctree)
obj		:= $(objtree)

VPATH		:= $(srctree)$(if $(KBUILD_EXTMOD),:$(KBUILD_EXTMOD))

export srctree objtree VPATH

# SUBARCH tells the usermode build what the underlying arch is.  That is set
# first, and if a usermode build is happening, the "ARCH=um" on the command
# line overrides the setting of ARCH below.  If a native build is happening,
# then ARCH is assigned, getting whatever value it gets normally, and
# SUBARCH is subsequently ignored.

SUBARCH := $(shell uname -m | sed -e s/i.86/x86/ -e s/x86_64/x86/ \
				  -e s/sun4u/sparc64/ \
				  -e s/arm.*/arm/ -e s/sa110/arm/ \
				  -e s/s390x/s390/ -e s/parisc64/parisc/ \
				  -e s/ppc.*/powerpc/ -e s/mips.*/mips/ \
				  -e s/sh[234].*/sh/ -e s/aarch64.*/arm64/ )

# Cross compiling and selecting different set of gcc/bin-utils
# ---------------------------------------------------------------------------
#
# When performing cross compilation for other architectures ARCH shall be set
# to the target architecture. (See arch/* for the possibilities).
# ARCH can be set during invocation of make:
# make ARCH=ia64
# Another way is to have ARCH set in the environment.
# The default ARCH is the host where make is executed.

# CROSS_COMPILE specify the prefix used for all executables used
# during compilation. Only gcc and related bin-utils executables
# are prefixed with $(CROSS_COMPILE).
# CROSS_COMPILE can be set on the command line
# make CROSS_COMPILE=ia64-linux-
# Alternatively CROSS_COMPILE can be set in the environment.
# A third alternative is to store a setting in .config so that plain
# "make" in the configured kernel build directory always uses that.
# Default value for CROSS_COMPILE is not to prefix executables
# Note: Some architectures assign CROSS_COMPILE in their arch/*/Makefile
ARCH		?= $(SUBARCH)
CROSS_COMPILE	?= $(CONFIG_CROSS_COMPILE:"%"=%)

# Architecture as present in compile.h
UTS_MACHINE 	:= $(ARCH)
SRCARCH 	:= $(ARCH)

# Additional ARCH settings for x86
ifeq ($(ARCH),i386)
        SRCARCH := x86
endif
ifeq ($(ARCH),x86_64)
        SRCARCH := x86
endif

# Additional ARCH settings for sparc
ifeq ($(ARCH),sparc32)
       SRCARCH := sparc
endif
ifeq ($(ARCH),sparc64)
       SRCARCH := sparc
endif

# Additional ARCH settings for sh
ifeq ($(ARCH),sh64)
       SRCARCH := sh
endif

# Additional ARCH settings for tile
ifeq ($(ARCH),tilepro)
       SRCARCH := tile
endif
ifeq ($(ARCH),tilegx)
       SRCARCH := tile
endif

# Where to locate arch specific headers
hdr-arch  := $(SRCARCH)

KCONFIG_CONFIG	?= .config
export KCONFIG_CONFIG

# SHELL used by kbuild
CONFIG_SHELL := $(shell if [ -x "$$BASH" ]; then echo $$BASH; \
	  else if [ -x /bin/bash ]; then echo /bin/bash; \
	  else echo sh; fi ; fi)

HOSTCC       = gcc
HOSTCXX      = g++
HOSTCFLAGS   = -Wall -Wmissing-prototypes -Wstrict-prototypes -O2 -fomit-frame-pointer -std=gnu89
HOSTCXXFLAGS = -O2

ifeq ($(shell $(HOSTCC) -v 2>&1 | grep -c "clang version"), 1)
HOSTCFLAGS  += -Wno-unused-value -Wno-unused-parameter \
		-Wno-missing-field-initializers -fno-delete-null-pointer-checks
endif

# Decide whether to build built-in, modular, or both.
# Normally, just do built-in.

KBUILD_MODULES :=
KBUILD_BUILTIN := 1

# If we have only "make modules", don't compile built-in objects.
# When we're building modules with modversions, we need to consider
# the built-in objects during the descend as well, in order to
# make sure the checksums are up to date before we record them.

ifeq ($(MAKECMDGOALS),modules)
  KBUILD_BUILTIN := $(if $(CONFIG_MODVERSIONS),1)
endif

# If we have "make <whatever> modules", compile modules
# in addition to whatever we do anyway.
# Just "make" or "make all" shall build modules as well

ifneq ($(filter all _all modules,$(MAKECMDGOALS)),)
  KBUILD_MODULES := 1
endif

ifeq ($(MAKECMDGOALS),)
  KBUILD_MODULES := 1
endif

export KBUILD_MODULES KBUILD_BUILTIN
export KBUILD_CHECKSRC KBUILD_SRC KBUILD_EXTMOD

# We need some generic definitions (do not try to remake the file).
scripts/Kbuild.include: ;
include scripts/Kbuild.include

# Make variables (CC, etc...)
AS		= $(CROSS_COMPILE)as
LD		= $(CROSS_COMPILE)ld
CC		= $(CROSS_COMPILE)gcc
CPP		= $(CC) -E
AR		= $(CROSS_COMPILE)ar
NM		= $(CROSS_COMPILE)nm
STRIP		= $(CROSS_COMPILE)strip
OBJCOPY		= $(CROSS_COMPILE)objcopy
OBJDUMP		= $(CROSS_COMPILE)objdump
AWK		= awk
GENKSYMS	= scripts/genksyms/genksyms
INSTALLKERNEL  := installkernel
DEPMOD		= /sbin/depmod
PERL		= perl
PYTHON		= python
CHECK		= sparse

CHECKFLAGS     := -D__linux__ -Dlinux -D__STDC__ -Dunix -D__unix__ \
		  -Wbitwise -Wno-return-void $(CF)
NOSTDINC_FLAGS  =
CFLAGS_MODULE   =
AFLAGS_MODULE   =
LDFLAGS_MODULE  =
CFLAGS_KERNEL	=
AFLAGS_KERNEL	=
LDFLAGS_vmlinux =

# Use USERINCLUDE when you must reference the UAPI directories only.
USERINCLUDE    := \
		-I$(srctree)/arch/$(hdr-arch)/include/uapi \
		-I$(objtree)/arch/$(hdr-arch)/include/generated/uapi \
		-I$(srctree)/include/uapi \
		-I$(objtree)/include/generated/uapi \
                -include $(srctree)/include/linux/kconfig.h

# Use LINUXINCLUDE when you must reference the include/ directory.
# Needed to be compatible with the O= option
LINUXINCLUDE    := \
		-I$(srctree)/arch/$(hdr-arch)/include \
		-I$(objtree)/arch/$(hdr-arch)/include/generated/uapi \
		-I$(objtree)/arch/$(hdr-arch)/include/generated \
		$(if $(KBUILD_SRC), -I$(srctree)/include) \
		-I$(objtree)/include

LINUXINCLUDE	+= $(filter-out $(LINUXINCLUDE),$(USERINCLUDE))

KBUILD_AFLAGS   := -D__ASSEMBLY__
KBUILD_CFLAGS   := -Wall -Wundef -Wstrict-prototypes -Wno-trigraphs \
		   -fno-strict-aliasing -fno-common \
		   -Werror-implicit-function-declaration \
		   -Wno-format-security \
		   -std=gnu89
KBUILD_CPPFLAGS := -D__KERNEL__
KBUILD_AFLAGS_KERNEL :=
KBUILD_CFLAGS_KERNEL :=
KBUILD_AFLAGS_MODULE  := -DMODULE
KBUILD_CFLAGS_MODULE  := -DMODULE
KBUILD_LDFLAGS_MODULE := -T $(srctree)/scripts/module-common.lds
GCC_PLUGINS_CFLAGS :=

# Read KERNELRELEASE from include/config/kernel.release (if it exists)
KERNELRELEASE = $(shell cat include/config/kernel.release 2> /dev/null)
KERNELVERSION = $(VERSION)$(if $(PATCHLEVEL),.$(PATCHLEVEL)$(if $(SUBLEVEL),.$(SUBLEVEL)))$(EXTRAVERSION)

export VERSION PATCHLEVEL SUBLEVEL KERNELRELEASE KERNELVERSION
export ARCH SRCARCH CONFIG_SHELL HOSTCC HOSTCFLAGS CROSS_COMPILE AS LD CC
export CPP AR NM STRIP OBJCOPY OBJDUMP
export MAKE AWK GENKSYMS INSTALLKERNEL PERL PYTHON UTS_MACHINE
export HOSTCXX HOSTCXXFLAGS LDFLAGS_MODULE CHECK CHECKFLAGS

export KBUILD_CPPFLAGS NOSTDINC_FLAGS LINUXINCLUDE OBJCOPYFLAGS LDFLAGS
export KBUILD_CFLAGS CFLAGS_KERNEL CFLAGS_MODULE CFLAGS_KASAN CFLAGS_UBSAN
export KBUILD_AFLAGS AFLAGS_KERNEL AFLAGS_MODULE
export KBUILD_AFLAGS_MODULE KBUILD_CFLAGS_MODULE KBUILD_LDFLAGS_MODULE
export KBUILD_AFLAGS_KERNEL KBUILD_CFLAGS_KERNEL
export KBUILD_ARFLAGS

# When compiling out-of-tree modules, put MODVERDIR in the module
# tree rather than in the kernel tree. The kernel tree might
# even be read-only.
export MODVERDIR := $(if $(KBUILD_EXTMOD),$(firstword $(KBUILD_EXTMOD))/).tmp_versions

# Files to ignore in find ... statements

export RCS_FIND_IGNORE := \( -name SCCS -o -name BitKeeper -o -name .svn -o    \
			  -name CVS -o -name .pc -o -name .hg -o -name .git \) \
			  -prune -o
export RCS_TAR_IGNORE := --exclude SCCS --exclude BitKeeper --exclude .svn \
			 --exclude CVS --exclude .pc --exclude .hg --exclude .git

# ===========================================================================
# Rules shared between *config targets and build targets

# Basic helpers built in scripts/
PHONY += scripts_basic
scripts_basic:
	$(Q)$(MAKE) $(build)=scripts/basic
	$(Q)rm -f .tmp_quiet_recordmcount

# To avoid any implicit rule to kick in, define an empty command.
scripts/basic/%: scripts_basic ;

PHONY += outputmakefile
# outputmakefile generates a Makefile in the output directory, if using a
# separate output directory. This allows convenient use of make in the
# output directory.
outputmakefile:
ifneq ($(KBUILD_SRC),)
	$(Q)ln -fsn $(srctree) source
	$(Q)$(CONFIG_SHELL) $(srctree)/scripts/mkmakefile \
	    $(srctree) $(objtree) $(VERSION) $(PATCHLEVEL)
endif

# Support for using generic headers in asm-generic
PHONY += asm-generic
asm-generic:
	$(Q)$(MAKE) -f $(srctree)/scripts/Makefile.asm-generic \
	            src=asm obj=arch/$(SRCARCH)/include/generated/asm
	$(Q)$(MAKE) -f $(srctree)/scripts/Makefile.asm-generic \
	            src=uapi/asm obj=arch/$(SRCARCH)/include/generated/uapi/asm

# To make sure we do not include .config for any of the *config targets
# catch them early, and hand them over to scripts/kconfig/Makefile
# It is allowed to specify more targets when calling make, including
# mixing *config targets and build targets.
# For example 'make oldconfig all'.
# Detect when mixed targets is specified, and make a second invocation
# of make so .config is not included in this case either (for *config).

version_h := include/generated/uapi/linux/version.h
old_version_h := include/linux/version.h

no-dot-config-targets := clean mrproper distclean \
			 cscope gtags TAGS tags help% %docs check% coccicheck \
			 $(version_h) headers_% archheaders archscripts \
			 kernelversion %src-pkg

config-targets := 0
mixed-targets  := 0
dot-config     := 1

ifneq ($(filter $(no-dot-config-targets), $(MAKECMDGOALS)),)
	ifeq ($(filter-out $(no-dot-config-targets), $(MAKECMDGOALS)),)
		dot-config := 0
	endif
endif

ifeq ($(KBUILD_EXTMOD),)
        ifneq ($(filter config %config,$(MAKECMDGOALS)),)
                config-targets := 1
                ifneq ($(words $(MAKECMDGOALS)),1)
                        mixed-targets := 1
                endif
        endif
endif
# install and module_install need also be processed one by one
ifneq ($(filter install,$(MAKECMDGOALS)),)
        ifneq ($(filter modules_install,$(MAKECMDGOALS)),)
	        mixed-targets := 1
        endif
endif

ifeq ($(mixed-targets),1)
# ===========================================================================
# We're called with mixed targets (*config and build targets).
# Handle them one by one.

PHONY += $(MAKECMDGOALS) __build_one_by_one

$(filter-out __build_one_by_one, $(MAKECMDGOALS)): __build_one_by_one
	@:

__build_one_by_one:
	$(Q)set -e; \
	for i in $(MAKECMDGOALS); do \
		$(MAKE) -f $(srctree)/Makefile $$i; \
	done

else
ifeq ($(config-targets),1)
# ===========================================================================
# *config targets only - make sure prerequisites are updated, and descend
# in scripts/kconfig to make the *config target

# Read arch specific Makefile to set KBUILD_DEFCONFIG as needed.
# KBUILD_DEFCONFIG may point out an alternative default configuration
# used for 'make defconfig'
include arch/$(SRCARCH)/Makefile
export KBUILD_DEFCONFIG KBUILD_KCONFIG

config: scripts_basic outputmakefile FORCE
	$(Q)$(MAKE) $(build)=scripts/kconfig $@

%config: scripts_basic outputmakefile FORCE
	$(Q)$(MAKE) $(build)=scripts/kconfig $@

else
# ===========================================================================
# Build targets only - this includes vmlinux, arch specific targets, clean
# targets and others. In general all targets except *config targets.

ifeq ($(KBUILD_EXTMOD),)
# Additional helpers built in scripts/
# Carefully list dependencies so we do not try to build scripts twice
# in parallel
PHONY += scripts
scripts: scripts_basic include/config/auto.conf include/config/tristate.conf \
	 asm-generic gcc-plugins
	$(Q)$(MAKE) $(build)=$(@)

# Objects we will link into vmlinux / subdirs we need to visit
init-y		:= init/
drivers-y	:= drivers/ sound/ firmware/
net-y		:= net/
libs-y		:= lib/
core-y		:= usr/
virt-y		:= virt/
endif # KBUILD_EXTMOD

ifeq ($(dot-config),1)
# Read in config
-include include/config/auto.conf

ifeq ($(KBUILD_EXTMOD),)
# Read in dependencies to all Kconfig* files, make sure to run
# oldconfig if changes are detected.
-include include/config/auto.conf.cmd

# To avoid any implicit rule to kick in, define an empty command
$(KCONFIG_CONFIG) include/config/auto.conf.cmd: ;

# If .config is newer than include/config/auto.conf, someone tinkered
# with it and forgot to run make oldconfig.
# if auto.conf.cmd is missing then we are probably in a cleaned tree so
# we execute the config step to be sure to catch updated Kconfig files
include/config/%.conf: $(KCONFIG_CONFIG) include/config/auto.conf.cmd
	$(Q)$(MAKE) -f $(srctree)/Makefile silentoldconfig
else
# external modules needs include/generated/autoconf.h and include/config/auto.conf
# but do not care if they are up-to-date. Use auto.conf to trigger the test
PHONY += include/config/auto.conf

include/config/auto.conf:
	$(Q)test -e include/generated/autoconf.h -a -e $@ || (		\
	echo >&2;							\
	echo >&2 "  ERROR: Kernel configuration is invalid.";		\
	echo >&2 "         include/generated/autoconf.h or $@ are missing.";\
	echo >&2 "         Run 'make oldconfig && make prepare' on kernel src to fix it.";	\
	echo >&2 ;							\
	/bin/false)

endif # KBUILD_EXTMOD

else
# Dummy target needed, because used as prerequisite
include/config/auto.conf: ;
endif # $(dot-config)

# For the kernel to actually contain only the needed exported symbols,
# we have to build modules as well to determine what those symbols are.
# (this can be evaluated only once include/config/auto.conf has been included)
ifdef CONFIG_TRIM_UNUSED_KSYMS
  KBUILD_MODULES := 1
endif

# The all: target is the default when no target is given on the
# command line.
# This allow a user to issue only 'make' to build a kernel including modules
# Defaults to vmlinux, but the arch makefile usually adds further targets
all: vmlinux

KBUILD_CFLAGS	+= $(call cc-option,-fno-PIE)
KBUILD_AFLAGS	+= $(call cc-option,-fno-PIE)
CFLAGS_GCOV	:= -fprofile-arcs -ftest-coverage -fno-tree-loop-im $(call cc-disable-warning,maybe-uninitialized,)
CFLAGS_KCOV	:= $(call cc-option,-fsanitize-coverage=trace-pc,)
export CFLAGS_GCOV CFLAGS_KCOV

# The arch Makefile can set ARCH_{CPP,A,C}FLAGS to override the default
# values of the respective KBUILD_* variables
ARCH_CPPFLAGS :=
ARCH_AFLAGS :=
ARCH_CFLAGS :=
include arch/$(SRCARCH)/Makefile

KBUILD_CFLAGS	+= $(call cc-option,-fno-delete-null-pointer-checks,)
KBUILD_CFLAGS	+= $(call cc-disable-warning,frame-address,)
KBUILD_CFLAGS	+= $(call cc-disable-warning, format-truncation)
KBUILD_CFLAGS	+= $(call cc-disable-warning, format-overflow)
KBUILD_CFLAGS	+= $(call cc-disable-warning, int-in-bool-context)

ifdef CONFIG_LD_DEAD_CODE_DATA_ELIMINATION
KBUILD_CFLAGS	+= $(call cc-option,-ffunction-sections,)
KBUILD_CFLAGS	+= $(call cc-option,-fdata-sections,)
endif

ifdef CONFIG_CC_OPTIMIZE_FOR_SIZE
KBUILD_CFLAGS	+= -Os $(call cc-disable-warning,maybe-uninitialized,)
else
ifdef CONFIG_PROFILE_ALL_BRANCHES
KBUILD_CFLAGS	+= -O2 $(call cc-disable-warning,maybe-uninitialized,)
else
KBUILD_CFLAGS   += -O2
endif
endif

KBUILD_CFLAGS += $(call cc-ifversion, -lt, 0409, \
			$(call cc-disable-warning,maybe-uninitialized,))

# Tell gcc to never replace conditional load with a non-conditional one
KBUILD_CFLAGS	+= $(call cc-option,--param=allow-store-data-races=0)

# check for 'asm goto'
ifeq ($(shell $(CONFIG_SHELL) $(srctree)/scripts/gcc-goto.sh $(CC) $(KBUILD_CFLAGS)), y)
	KBUILD_CFLAGS += -DCC_HAVE_ASM_GOTO
	KBUILD_AFLAGS += -DCC_HAVE_ASM_GOTO
endif

include scripts/Makefile.gcc-plugins

ifdef CONFIG_READABLE_ASM
# Disable optimizations that make assembler listings hard to read.
# reorder blocks reorders the control in the function
# ipa clone creates specialized cloned functions
# partial inlining inlines only parts of functions
KBUILD_CFLAGS += $(call cc-option,-fno-reorder-blocks,) \
                 $(call cc-option,-fno-ipa-cp-clone,) \
                 $(call cc-option,-fno-partial-inlining)
endif

ifneq ($(CONFIG_FRAME_WARN),0)
KBUILD_CFLAGS += $(call cc-option,-Wframe-larger-than=${CONFIG_FRAME_WARN})
endif

# This selects the stack protector compiler flag. Testing it is delayed
# until after .config has been reprocessed, in the prepare-compiler-check
# target.
ifdef CONFIG_CC_STACKPROTECTOR_REGULAR
  stackp-flag := -fstack-protector
  stackp-name := REGULAR
else
ifdef CONFIG_CC_STACKPROTECTOR_STRONG
  stackp-flag := -fstack-protector-strong
  stackp-name := STRONG
else
  # Force off for distro compilers that enable stack protector by default.
  stackp-flag := $(call cc-option, -fno-stack-protector)
endif
endif
# Find arch-specific stack protector compiler sanity-checking script.
ifdef CONFIG_CC_STACKPROTECTOR
  stackp-path := $(srctree)/scripts/gcc-$(SRCARCH)_$(BITS)-has-stack-protector.sh
  stackp-check := $(wildcard $(stackp-path))
endif
KBUILD_CFLAGS += $(stackp-flag)

ifeq ($(cc-name),clang)
KBUILD_CPPFLAGS += $(call cc-option,-Qunused-arguments,)
KBUILD_CPPFLAGS += $(call cc-option,-Wno-unknown-warning-option,)
KBUILD_CFLAGS += $(call cc-disable-warning, unused-variable)
KBUILD_CFLAGS += $(call cc-disable-warning, format-invalid-specifier)
KBUILD_CFLAGS += $(call cc-disable-warning, gnu)
# Quiet clang warning: comparison of unsigned expression < 0 is always false
KBUILD_CFLAGS += $(call cc-disable-warning, tautological-compare)
# CLANG uses a _MergedGlobals as optimization, but this breaks modpost, as the
# source of a reference will be _MergedGlobals and not on of the whitelisted names.
# See modpost pattern 2
KBUILD_CFLAGS += $(call cc-option, -mno-global-merge,)
KBUILD_CFLAGS += $(call cc-option, -fcatch-undefined-behavior)
else

# These warnings generated too much noise in a regular build.
# Use make W=1 to enable them (see scripts/Makefile.build)
KBUILD_CFLAGS += $(call cc-disable-warning, unused-but-set-variable)
KBUILD_CFLAGS += $(call cc-disable-warning, unused-const-variable)
endif

ifdef CONFIG_FRAME_POINTER
KBUILD_CFLAGS	+= -fno-omit-frame-pointer -fno-optimize-sibling-calls
else
# Some targets (ARM with Thumb2, for example), can't be built with frame
# pointers.  For those, we don't have FUNCTION_TRACER automatically
# select FRAME_POINTER.  However, FUNCTION_TRACER adds -pg, and this is
# incompatible with -fomit-frame-pointer with current GCC, so we don't use
# -fomit-frame-pointer with FUNCTION_TRACER.
ifndef CONFIG_FUNCTION_TRACER
KBUILD_CFLAGS	+= -fomit-frame-pointer
endif
endif

KBUILD_CFLAGS   += $(call cc-option, -fno-var-tracking-assignments)

ifdef CONFIG_DEBUG_INFO
ifdef CONFIG_DEBUG_INFO_SPLIT
KBUILD_CFLAGS   += $(call cc-option, -gsplit-dwarf, -g)
else
KBUILD_CFLAGS	+= -g
endif
KBUILD_AFLAGS	+= -Wa,-gdwarf-2
endif
ifdef CONFIG_DEBUG_INFO_DWARF4
KBUILD_CFLAGS	+= $(call cc-option, -gdwarf-4,)
endif

ifdef CONFIG_DEBUG_INFO_REDUCED
KBUILD_CFLAGS 	+= $(call cc-option, -femit-struct-debug-baseonly) \
		   $(call cc-option,-fno-var-tracking)
endif

ifdef CONFIG_FUNCTION_TRACER
ifndef CC_FLAGS_FTRACE
CC_FLAGS_FTRACE := -pg
endif
export CC_FLAGS_FTRACE
ifdef CONFIG_HAVE_FENTRY
CC_USING_FENTRY	:= $(call cc-option, -mfentry -DCC_USING_FENTRY)
endif
KBUILD_CFLAGS	+= $(CC_FLAGS_FTRACE) $(CC_USING_FENTRY)
KBUILD_AFLAGS	+= $(CC_USING_FENTRY)
ifdef CONFIG_DYNAMIC_FTRACE
	ifdef CONFIG_HAVE_C_RECORDMCOUNT
		BUILD_C_RECORDMCOUNT := y
		export BUILD_C_RECORDMCOUNT
	endif
endif
endif

# We trigger additional mismatches with less inlining
ifdef CONFIG_DEBUG_SECTION_MISMATCH
KBUILD_CFLAGS += $(call cc-option, -fno-inline-functions-called-once)
endif

# arch Makefile may override CC so keep this after arch Makefile is included
NOSTDINC_FLAGS += -nostdinc -isystem $(shell $(CC) -print-file-name=include)
CHECKFLAGS     += $(NOSTDINC_FLAGS)

# warn about C99 declaration after statement
KBUILD_CFLAGS += $(call cc-option,-Wdeclaration-after-statement,)

# disable pointer signed / unsigned warnings in gcc 4.0
KBUILD_CFLAGS += $(call cc-disable-warning, pointer-sign)

# disable invalid "can't wrap" optimizations for signed / pointers
KBUILD_CFLAGS	+= $(call cc-option,-fno-strict-overflow)

# clang sets -fmerge-all-constants by default as optimization, but this
# is non-conforming behavior for C and in fact breaks the kernel, so we
# need to disable it here generally.
KBUILD_CFLAGS	+= $(call cc-option,-fno-merge-all-constants)

# for gcc -fno-merge-all-constants disables everything, but it is fine
# to have actual conforming behavior enabled.
KBUILD_CFLAGS	+= $(call cc-option,-fmerge-constants)

# Make sure -fstack-check isn't enabled (like gentoo apparently did)
KBUILD_CFLAGS  += $(call cc-option,-fno-stack-check,)

# conserve stack if available
KBUILD_CFLAGS   += $(call cc-option,-fconserve-stack)

# disallow errors like 'EXPORT_GPL(foo);' with missing header
KBUILD_CFLAGS   += $(call cc-option,-Werror=implicit-int)

# require functions to have arguments in prototypes, not empty 'int foo()'
KBUILD_CFLAGS   += $(call cc-option,-Werror=strict-prototypes)

# Prohibit date/time macros, which would make the build non-deterministic
KBUILD_CFLAGS   += $(call cc-option,-Werror=date-time)

# enforce correct pointer usage
KBUILD_CFLAGS   += $(call cc-option,-Werror=incompatible-pointer-types)

# use the deterministic mode of AR if available
KBUILD_ARFLAGS := $(call ar-option,D)

include scripts/Makefile.kasan
include scripts/Makefile.extrawarn
include scripts/Makefile.ubsan

# Add any arch overrides and user supplied CPPFLAGS, AFLAGS and CFLAGS as the
# last assignments
KBUILD_CPPFLAGS += $(ARCH_CPPFLAGS) $(KCPPFLAGS)
KBUILD_AFLAGS   += $(ARCH_AFLAGS)   $(KAFLAGS)
KBUILD_CFLAGS   += $(ARCH_CFLAGS)   $(KCFLAGS)

# Use --build-id when available.
LDFLAGS_BUILD_ID = $(patsubst -Wl$(comma)%,%,\
			      $(call cc-ldoption, -Wl$(comma)--build-id,))
KBUILD_LDFLAGS_MODULE += $(LDFLAGS_BUILD_ID)
LDFLAGS_vmlinux += $(LDFLAGS_BUILD_ID)

ifdef CONFIG_LD_DEAD_CODE_DATA_ELIMINATION
LDFLAGS_vmlinux	+= $(call ld-option, --gc-sections,)
endif

ifeq ($(CONFIG_STRIP_ASM_SYMS),y)
LDFLAGS_vmlinux	+= $(call ld-option, -X,)
endif

# Default kernel image to build when no specific target is given.
# KBUILD_IMAGE may be overruled on the command line or
# set in the environment
# Also any assignments in arch/$(ARCH)/Makefile take precedence over
# this default value
export KBUILD_IMAGE ?= vmlinux

#
# INSTALL_PATH specifies where to place the updated kernel and system map
# images. Default is /boot, but you can set it to other values
export	INSTALL_PATH ?= /boot

#
# INSTALL_DTBS_PATH specifies a prefix for relocations required by build roots.
# Like INSTALL_MOD_PATH, it isn't defined in the Makefile, but can be passed as
# an argument if needed. Otherwise it defaults to the kernel install path
#
export INSTALL_DTBS_PATH ?= $(INSTALL_PATH)/dtbs/$(KERNELRELEASE)

#
# INSTALL_MOD_PATH specifies a prefix to MODLIB for module directory
# relocations required by build roots.  This is not defined in the
# makefile but the argument can be passed to make if needed.
#

MODLIB	= $(INSTALL_MOD_PATH)/lib/modules/$(KERNELRELEASE)
export MODLIB

#
# INSTALL_MOD_STRIP, if defined, will cause modules to be
# stripped after they are installed.  If INSTALL_MOD_STRIP is '1', then
# the default option --strip-debug will be used.  Otherwise,
# INSTALL_MOD_STRIP value will be used as the options to the strip command.

ifdef INSTALL_MOD_STRIP
ifeq ($(INSTALL_MOD_STRIP),1)
mod_strip_cmd = $(STRIP) --strip-debug
else
mod_strip_cmd = $(STRIP) $(INSTALL_MOD_STRIP)
endif # INSTALL_MOD_STRIP=1
else
mod_strip_cmd = true
endif # INSTALL_MOD_STRIP
export mod_strip_cmd

# CONFIG_MODULE_COMPRESS, if defined, will cause module to be compressed
# after they are installed in agreement with CONFIG_MODULE_COMPRESS_GZIP
# or CONFIG_MODULE_COMPRESS_XZ.

mod_compress_cmd = true
ifdef CONFIG_MODULE_COMPRESS
  ifdef CONFIG_MODULE_COMPRESS_GZIP
    mod_compress_cmd = gzip -n -f
  endif # CONFIG_MODULE_COMPRESS_GZIP
  ifdef CONFIG_MODULE_COMPRESS_XZ
    mod_compress_cmd = xz -f
  endif # CONFIG_MODULE_COMPRESS_XZ
endif # CONFIG_MODULE_COMPRESS
export mod_compress_cmd

# Select initial ramdisk compression format, default is gzip(1).
# This shall be used by the dracut(8) tool while creating an initramfs image.
#
INITRD_COMPRESS-y                  := gzip
INITRD_COMPRESS-$(CONFIG_RD_BZIP2) := bzip2
INITRD_COMPRESS-$(CONFIG_RD_LZMA)  := lzma
INITRD_COMPRESS-$(CONFIG_RD_XZ)    := xz
INITRD_COMPRESS-$(CONFIG_RD_LZO)   := lzo
INITRD_COMPRESS-$(CONFIG_RD_LZ4)   := lz4
# do not export INITRD_COMPRESS, since we didn't actually
# choose a sane default compression above.
# export INITRD_COMPRESS := $(INITRD_COMPRESS-y)

ifdef CONFIG_MODULE_SIG_ALL
$(eval $(call config_filename,MODULE_SIG_KEY))

mod_sign_cmd = scripts/sign-file $(CONFIG_MODULE_SIG_HASH) $(MODULE_SIG_KEY_SRCPREFIX)$(CONFIG_MODULE_SIG_KEY) certs/signing_key.x509
else
mod_sign_cmd = true
endif
export mod_sign_cmd


ifeq ($(KBUILD_EXTMOD),)
core-y		+= kernel/ certs/ mm/ fs/ ipc/ security/ crypto/ block/

vmlinux-dirs	:= $(patsubst %/,%,$(filter %/, $(init-y) $(init-m) \
		     $(core-y) $(core-m) $(drivers-y) $(drivers-m) \
		     $(net-y) $(net-m) $(libs-y) $(libs-m) $(virt-y)))

vmlinux-alldirs	:= $(sort $(vmlinux-dirs) $(patsubst %/,%,$(filter %/, \
		     $(init-) $(core-) $(drivers-) $(net-) $(libs-) $(virt-))))

init-y		:= $(patsubst %/, %/built-in.o, $(init-y))
core-y		:= $(patsubst %/, %/built-in.o, $(core-y))
drivers-y	:= $(patsubst %/, %/built-in.o, $(drivers-y))
net-y		:= $(patsubst %/, %/built-in.o, $(net-y))
libs-y1		:= $(patsubst %/, %/lib.a, $(libs-y))
libs-y2		:= $(patsubst %/, %/built-in.o, $(libs-y))
libs-y		:= $(libs-y1) $(libs-y2)
virt-y		:= $(patsubst %/, %/built-in.o, $(virt-y))

# Externally visible symbols (used by link-vmlinux.sh)
export KBUILD_VMLINUX_INIT := $(head-y) $(init-y)
export KBUILD_VMLINUX_MAIN := $(core-y) $(libs-y) $(drivers-y) $(net-y) $(virt-y)
export KBUILD_LDS          := arch/$(SRCARCH)/kernel/vmlinux.lds
export LDFLAGS_vmlinux
# used by scripts/pacmage/Makefile
export KBUILD_ALLDIRS := $(sort $(filter-out arch/%,$(vmlinux-alldirs)) arch Documentation include samples scripts tools)

vmlinux-deps := $(KBUILD_LDS) $(KBUILD_VMLINUX_INIT) $(KBUILD_VMLINUX_MAIN)

# Include targets which we want to execute sequentially if the rest of the
# kernel build went well. If CONFIG_TRIM_UNUSED_KSYMS is set, this might be
# evaluated more than once.
PHONY += vmlinux_prereq
vmlinux_prereq: $(vmlinux-deps) FORCE
ifdef CONFIG_HEADERS_CHECK
	$(Q)$(MAKE) -f $(srctree)/Makefile headers_check
endif
ifdef CONFIG_GDB_SCRIPTS
	$(Q)ln -fsn `cd $(srctree) && /bin/pwd`/scripts/gdb/vmlinux-gdb.py
endif
ifdef CONFIG_TRIM_UNUSED_KSYMS
	$(Q)$(CONFIG_SHELL) $(srctree)/scripts/adjust_autoksyms.sh \
	  "$(MAKE) -f $(srctree)/Makefile vmlinux"
endif

# standalone target for easier testing
include/generated/autoksyms.h: FORCE
	$(Q)$(CONFIG_SHELL) $(srctree)/scripts/adjust_autoksyms.sh true

ARCH_POSTLINK := $(wildcard $(srctree)/arch/$(SRCARCH)/Makefile.postlink)

# Final link of vmlinux with optional arch pass after final link
    cmd_link-vmlinux =                                                 \
	$(CONFIG_SHELL) $< $(LD) $(LDFLAGS) $(LDFLAGS_vmlinux) ;       \
	$(if $(ARCH_POSTLINK), $(MAKE) -f $(ARCH_POSTLINK) $@, true)

vmlinux: scripts/link-vmlinux.sh vmlinux_prereq $(vmlinux-deps) FORCE
	+$(call if_changed,link-vmlinux)

# Build samples along the rest of the kernel
ifdef CONFIG_SAMPLES
vmlinux-dirs += samples
endif

# The actual objects are generated when descending,
# make sure no implicit rule kicks in
$(sort $(vmlinux-deps)): $(vmlinux-dirs) ;

# Handle descending into subdirectories listed in $(vmlinux-dirs)
# Preset locale variables to speed up the build process. Limit locale
# tweaks to this spot to avoid wrong language settings when running
# make menuconfig etc.
# Error messages still appears in the original language

PHONY += $(vmlinux-dirs)
$(vmlinux-dirs): prepare scripts
	$(Q)$(MAKE) $(build)=$@

define filechk_kernel.release
	echo "$(KERNELVERSION)$$($(CONFIG_SHELL) $(srctree)/scripts/setlocalversion $(srctree))"
endef

# Store (new) KERNELRELEASE string in include/config/kernel.release
include/config/kernel.release: include/config/auto.conf FORCE
	$(call filechk,kernel.release)


# Things we need to do before we recursively start building the kernel
# or the modules are listed in "prepare".
# A multi level approach is used. prepareN is processed before prepareN-1.
# archprepare is used in arch Makefiles and when processed asm symlink,
# version.h and scripts_basic is processed / created.

# Listed in dependency order
PHONY += prepare archprepare prepare0 prepare1 prepare2 prepare3

# prepare3 is used to check if we are building in a separate output directory,
# and if so do:
# 1) Check that make has not been executed in the kernel src $(srctree)
prepare3: include/config/kernel.release
ifneq ($(KBUILD_SRC),)
	@$(kecho) '  Using $(srctree) as source for kernel'
	$(Q)if [ -f $(srctree)/.config -o -d $(srctree)/include/config ]; then \
		echo >&2 "  $(srctree) is not clean, please run 'make mrproper'"; \
		echo >&2 "  in the '$(srctree)' directory.";\
		/bin/false; \
	fi;
endif

# prepare2 creates a makefile if using a separate output directory.
# From this point forward, .config has been reprocessed, so any rules
# that need to depend on updated CONFIG_* values can be checked here.
prepare2: prepare3 prepare-compiler-check outputmakefile asm-generic

prepare1: prepare2 $(version_h) include/generated/utsrelease.h \
                   include/config/auto.conf
	$(cmd_crmodverdir)

archprepare: archheaders archscripts prepare1 scripts_basic

prepare0: archprepare gcc-plugins
	$(Q)$(MAKE) $(build)=.

# All the preparing..
prepare: prepare0 prepare-objtool

ifdef CONFIG_STACK_VALIDATION
  has_libelf := $(call try-run,\
		echo "int main() {}" | $(HOSTCC) -xc -o /dev/null -lelf -,1,0)
  ifeq ($(has_libelf),1)
    objtool_target := tools/objtool FORCE
  else
    $(warning "Cannot use CONFIG_STACK_VALIDATION, please install libelf-dev, libelf-devel or elfutils-libelf-devel")
    SKIP_STACK_VALIDATION := 1
    export SKIP_STACK_VALIDATION
  endif
endif

PHONY += prepare-objtool
prepare-objtool: $(objtool_target)

# Check for CONFIG flags that require compiler support. Abort the build
# after .config has been processed, but before the kernel build starts.
#
# For security-sensitive CONFIG options, we don't want to fallback and/or
# silently change which compiler flags will be used, since that leads to
# producing kernels with different security feature characteristics
# depending on the compiler used. (For example, "But I selected
# CC_STACKPROTECTOR_STRONG! Why did it build with _REGULAR?!")
PHONY += prepare-compiler-check
prepare-compiler-check: FORCE
# Make sure compiler supports requested stack protector flag.
ifdef stackp-name
  ifeq ($(call cc-option, $(stackp-flag)),)
	@echo Cannot use CONFIG_CC_STACKPROTECTOR_$(stackp-name): \
		  $(stackp-flag) not supported by compiler >&2 && exit 1
  endif
endif
# Make sure compiler does not have buggy stack-protector support.
ifdef stackp-check
  ifneq ($(shell $(CONFIG_SHELL) $(stackp-check) $(CC) $(KBUILD_CPPFLAGS) $(biarch)),y)
	@echo Cannot use CONFIG_CC_STACKPROTECTOR_$(stackp-name): \
                  $(stackp-flag) available but compiler is broken >&2 && exit 1
  endif
endif
	@:

# Generate some files
# ---------------------------------------------------------------------------

# KERNELRELEASE can change from a few different places, meaning version.h
# needs to be updated, so this check is forced on all builds

uts_len := 64
define filechk_utsrelease.h
	if [ `echo -n "$(KERNELRELEASE)" | wc -c ` -gt $(uts_len) ]; then \
	  echo '"$(KERNELRELEASE)" exceeds $(uts_len) characters' >&2;    \
	  exit 1;                                                         \
	fi;                                                               \
	(echo \#define UTS_RELEASE \"$(KERNELRELEASE)\";)
endef

define filechk_version.h
	(echo \#define LINUX_VERSION_CODE $(shell                         \
	expr $(VERSION) \* 65536 + 0$(PATCHLEVEL) \* 256 + 0$(SUBLEVEL)); \
	echo '#define KERNEL_VERSION(a,b,c) (((a) << 16) + ((b) << 8) + (c))';)
endef

$(version_h): $(srctree)/Makefile FORCE
	$(call filechk,version.h)
	$(Q)rm -f $(old_version_h)

include/generated/utsrelease.h: include/config/kernel.release FORCE
	$(call filechk,utsrelease.h)

PHONY += headerdep
headerdep:
	$(Q)find $(srctree)/include/ -name '*.h' | xargs --max-args 1 \
	$(srctree)/scripts/headerdep.pl -I$(srctree)/include

# ---------------------------------------------------------------------------
# Firmware install
INSTALL_FW_PATH=$(INSTALL_MOD_PATH)/lib/firmware
export INSTALL_FW_PATH

PHONY += firmware_install
firmware_install:
	@mkdir -p $(objtree)/firmware
	$(Q)$(MAKE) -f $(srctree)/scripts/Makefile.fwinst obj=firmware __fw_install

# ---------------------------------------------------------------------------
# Kernel headers

#Default location for installed headers
export INSTALL_HDR_PATH = $(objtree)/usr

# If we do an all arch process set dst to asm-$(hdr-arch)
hdr-dst = $(if $(KBUILD_HEADERS), dst=include/asm-$(hdr-arch), dst=include/asm)

PHONY += archheaders
archheaders:

PHONY += archscripts
archscripts:

PHONY += __headers
__headers: $(version_h) scripts_basic asm-generic archheaders archscripts
	$(Q)$(MAKE) $(build)=scripts build_unifdef

PHONY += headers_install_all
headers_install_all:
	$(Q)$(CONFIG_SHELL) $(srctree)/scripts/headers.sh install

PHONY += headers_install
headers_install: __headers
	$(if $(wildcard $(srctree)/arch/$(hdr-arch)/include/uapi/asm/Kbuild),, \
	  $(error Headers not exportable for the $(SRCARCH) architecture))
	$(Q)$(MAKE) $(hdr-inst)=include/uapi
	$(Q)$(MAKE) $(hdr-inst)=arch/$(hdr-arch)/include/uapi/asm $(hdr-dst)

PHONY += headers_check_all
headers_check_all: headers_install_all
	$(Q)$(CONFIG_SHELL) $(srctree)/scripts/headers.sh check

PHONY += headers_check
headers_check: headers_install
	$(Q)$(MAKE) $(hdr-inst)=include/uapi HDRCHECK=1
	$(Q)$(MAKE) $(hdr-inst)=arch/$(hdr-arch)/include/uapi/asm $(hdr-dst) HDRCHECK=1

# ---------------------------------------------------------------------------
# Kernel selftest

PHONY += kselftest
kselftest:
	$(Q)$(MAKE) -C tools/testing/selftests run_tests

kselftest-clean:
	$(Q)$(MAKE) -C tools/testing/selftests clean

PHONY += kselftest-merge
kselftest-merge:
	$(if $(wildcard $(objtree)/.config),, $(error No .config exists, config your kernel first!))
	$(Q)$(CONFIG_SHELL) $(srctree)/scripts/kconfig/merge_config.sh \
		-m $(objtree)/.config \
		$(srctree)/tools/testing/selftests/*/config
	+$(Q)$(MAKE) -f $(srctree)/Makefile olddefconfig

# ---------------------------------------------------------------------------
# Modules

ifdef CONFIG_MODULES

# By default, build modules as well

all: modules

# Build modules
#
# A module can be listed more than once in obj-m resulting in
# duplicate lines in modules.order files.  Those are removed
# using awk while concatenating to the final file.

PHONY += modules
modules: $(vmlinux-dirs) $(if $(KBUILD_BUILTIN),vmlinux) modules.builtin
	$(Q)$(AWK) '!x[$$0]++' $(vmlinux-dirs:%=$(objtree)/%/modules.order) > $(objtree)/modules.order
	@$(kecho) '  Building modules, stage 2.';
	$(Q)$(MAKE) -f $(srctree)/scripts/Makefile.modpost
	$(Q)$(MAKE) -f $(srctree)/scripts/Makefile.fwinst obj=firmware __fw_modbuild

modules.builtin: $(vmlinux-dirs:%=%/modules.builtin)
	$(Q)$(AWK) '!x[$$0]++' $^ > $(objtree)/modules.builtin

%/modules.builtin: include/config/auto.conf
	$(Q)$(MAKE) $(modbuiltin)=$*


# Target to prepare building external modules
PHONY += modules_prepare
modules_prepare: prepare scripts

# Target to install modules
PHONY += modules_install
modules_install: _modinst_ _modinst_post

PHONY += _modinst_
_modinst_:
	@rm -rf $(MODLIB)/kernel
	@rm -f $(MODLIB)/source
	@mkdir -p $(MODLIB)/kernel
	@ln -s `cd $(srctree) && /bin/pwd` $(MODLIB)/source
	@if [ ! $(objtree) -ef  $(MODLIB)/build ]; then \
		rm -f $(MODLIB)/build ; \
		ln -s $(CURDIR) $(MODLIB)/build ; \
	fi
	@cp -f $(objtree)/modules.order $(MODLIB)/
	@cp -f $(objtree)/modules.builtin $(MODLIB)/
	$(Q)$(MAKE) -f $(srctree)/scripts/Makefile.modinst

# This depmod is only for convenience to give the initial
# boot a modules.dep even before / is mounted read-write.  However the
# boot script depmod is the master version.
PHONY += _modinst_post
_modinst_post: _modinst_
	$(Q)$(MAKE) -f $(srctree)/scripts/Makefile.fwinst obj=firmware __fw_modinst
	$(call cmd,depmod)

ifeq ($(CONFIG_MODULE_SIG), y)
PHONY += modules_sign
modules_sign:
	$(Q)$(MAKE) -f $(srctree)/scripts/Makefile.modsign
endif

else # CONFIG_MODULES

# Modules not configured
# ---------------------------------------------------------------------------

PHONY += modules modules_install
modules modules_install:
	@echo >&2
	@echo >&2 "The present kernel configuration has modules disabled."
	@echo >&2 "Type 'make config' and enable loadable module support."
	@echo >&2 "Then build a kernel with module support enabled."
	@echo >&2
	@exit 1

endif # CONFIG_MODULES

###
# Cleaning is done on three levels.
# make clean     Delete most generated files
#                Leave enough to build external modules
# make mrproper  Delete the current configuration, and all generated files
# make distclean Remove editor backup files, patch leftover files and the like

# Directories & files removed with 'make clean'
CLEAN_DIRS  += $(MODVERDIR)

# Directories & files removed with 'make mrproper'
MRPROPER_DIRS  += include/config usr/include include/generated          \
		  arch/*/include/generated .tmp_objdiff
MRPROPER_FILES += .config .config.old .version .old_version \
		  Module.symvers tags TAGS cscope* GPATH GTAGS GRTAGS GSYMS \
		  signing_key.pem signing_key.priv signing_key.x509	\
		  x509.genkey extra_certificates signing_key.x509.keyid	\
		  signing_key.x509.signer vmlinux-gdb.py

# clean - Delete most, but leave enough to build external modules
#
clean: rm-dirs  := $(CLEAN_DIRS)
clean: rm-files := $(CLEAN_FILES)
clean-dirs      := $(addprefix _clean_, . $(vmlinux-alldirs) Documentation samples)

PHONY += $(clean-dirs) clean archclean vmlinuxclean
$(clean-dirs):
	$(Q)$(MAKE) $(clean)=$(patsubst _clean_%,%,$@)

vmlinuxclean:
	$(Q)$(CONFIG_SHELL) $(srctree)/scripts/link-vmlinux.sh clean
	$(Q)$(if $(ARCH_POSTLINK), $(MAKE) -f $(ARCH_POSTLINK) clean)

clean: archclean vmlinuxclean

# mrproper - Delete all generated files, including .config
#
mrproper: rm-dirs  := $(wildcard $(MRPROPER_DIRS))
mrproper: rm-files := $(wildcard $(MRPROPER_FILES))
mrproper-dirs      := $(addprefix _mrproper_,Documentation/DocBook scripts)

PHONY += $(mrproper-dirs) mrproper archmrproper
$(mrproper-dirs):
	$(Q)$(MAKE) $(clean)=$(patsubst _mrproper_%,%,$@)

mrproper: clean archmrproper $(mrproper-dirs)
	$(call cmd,rmdirs)
	$(call cmd,rmfiles)

# distclean
#
PHONY += distclean

distclean: mrproper
	@find $(srctree) $(RCS_FIND_IGNORE) \
		\( -name '*.orig' -o -name '*.rej' -o -name '*~' \
		-o -name '*.bak' -o -name '#*#' -o -name '.*.orig' \
		-o -name '.*.rej' -o -name '*%'  -o -name 'core' \) \
		-type f -print | xargs rm -f


# Packaging of the kernel to various formats
# ---------------------------------------------------------------------------
# rpm target kept for backward compatibility
package-dir	:= scripts/package

%src-pkg: FORCE
	$(Q)$(MAKE) $(build)=$(package-dir) $@
%pkg: include/config/kernel.release FORCE
	$(Q)$(MAKE) $(build)=$(package-dir) $@
rpm: include/config/kernel.release FORCE
	$(Q)$(MAKE) $(build)=$(package-dir) $@


# Brief documentation of the typical targets used
# ---------------------------------------------------------------------------

boards := $(wildcard $(srctree)/arch/$(SRCARCH)/configs/*_defconfig)
boards := $(sort $(notdir $(boards)))
board-dirs := $(dir $(wildcard $(srctree)/arch/$(SRCARCH)/configs/*/*_defconfig))
board-dirs := $(sort $(notdir $(board-dirs:/=)))

PHONY += help
help:
	@echo  'Cleaning targets:'
	@echo  '  clean		  - Remove most generated files but keep the config and'
	@echo  '                    enough build support to build external modules'
	@echo  '  mrproper	  - Remove all generated files + config + various backup files'
	@echo  '  distclean	  - mrproper + remove editor backup and patch files'
	@echo  ''
	@echo  'Configuration targets:'
	@$(MAKE) -f $(srctree)/scripts/kconfig/Makefile help
	@echo  ''
	@echo  'Other generic targets:'
	@echo  '  all		  - Build all targets marked with [*]'
	@echo  '* vmlinux	  - Build the bare kernel'
	@echo  '* modules	  - Build all modules'
	@echo  '  modules_install - Install all modules to INSTALL_MOD_PATH (default: /)'
	@echo  '  firmware_install- Install all firmware to INSTALL_FW_PATH'
	@echo  '                    (default: $$(INSTALL_MOD_PATH)/lib/firmware)'
	@echo  '  dir/            - Build all files in dir and below'
	@echo  '  dir/file.[ois]  - Build specified target only'
	@echo  '  dir/file.lst    - Build specified mixed source/assembly target only'
	@echo  '                    (requires a recent binutils and recent build (System.map))'
	@echo  '  dir/file.ko     - Build module including final link'
	@echo  '  modules_prepare - Set up for building external modules'
	@echo  '  tags/TAGS	  - Generate tags file for editors'
	@echo  '  cscope	  - Generate cscope index'
	@echo  '  gtags           - Generate GNU GLOBAL index'
	@echo  '  kernelrelease	  - Output the release version string (use with make -s)'
	@echo  '  kernelversion	  - Output the version stored in Makefile (use with make -s)'
	@echo  '  image_name	  - Output the image name (use with make -s)'
	@echo  '  headers_install - Install sanitised kernel headers to INSTALL_HDR_PATH'; \
	 echo  '                    (default: $(INSTALL_HDR_PATH))'; \
	 echo  ''
	@echo  'Static analysers'
	@echo  '  checkstack      - Generate a list of stack hogs'
	@echo  '  namespacecheck  - Name space analysis on compiled kernel'
	@echo  '  versioncheck    - Sanity check on version.h usage'
	@echo  '  includecheck    - Check for duplicate included header files'
	@echo  '  export_report   - List the usages of all exported symbols'
	@echo  '  headers_check   - Sanity check on exported headers'
	@echo  '  headerdep       - Detect inclusion cycles in headers'
	@$(MAKE) -f $(srctree)/scripts/Makefile.help checker-help
	@echo  ''
	@echo  'Kernel selftest'
	@echo  '  kselftest       - Build and run kernel selftest (run as root)'
	@echo  '                    Build, install, and boot kernel before'
	@echo  '                    running kselftest on it'
	@echo  '  kselftest-clean - Remove all generated kselftest files'
	@echo  '  kselftest-merge - Merge all the config dependencies of kselftest to existed'
	@echo  '                    .config.'
	@echo  ''
	@echo  'Kernel packaging:'
	@$(MAKE) $(build)=$(package-dir) help
	@echo  ''
	@echo  'Documentation targets:'
	@$(MAKE) -f $(srctree)/Documentation/Makefile.sphinx dochelp
	@echo  ''
	@$(MAKE) -f $(srctree)/Documentation/DocBook/Makefile dochelp
	@echo  ''
	@echo  'Architecture specific targets ($(SRCARCH)):'
	@$(if $(archhelp),$(archhelp),\
		echo '  No architecture specific help defined for $(SRCARCH)')
	@echo  ''
	@$(if $(boards), \
		$(foreach b, $(boards), \
		printf "  %-24s - Build for %s\\n" $(b) $(subst _defconfig,,$(b));) \
		echo '')
	@$(if $(board-dirs), \
		$(foreach b, $(board-dirs), \
		printf "  %-16s - Show %s-specific targets\\n" help-$(b) $(b);) \
		printf "  %-16s - Show all of the above\\n" help-boards; \
		echo '')

	@echo  '  make V=0|1 [targets] 0 => quiet build (default), 1 => verbose build'
	@echo  '  make V=2   [targets] 2 => give reason for rebuild of target'
	@echo  '  make O=dir [targets] Locate all output files in "dir", including .config'
	@echo  '  make C=1   [targets] Check all c source with $$CHECK (sparse by default)'
	@echo  '  make C=2   [targets] Force check of all c source with $$CHECK'
	@echo  '  make RECORDMCOUNT_WARN=1 [targets] Warn about ignored mcount sections'
	@echo  '  make W=n   [targets] Enable extra gcc checks, n=1,2,3 where'
	@echo  '		1: warnings which may be relevant and do not occur too often'
	@echo  '		2: warnings which occur quite often but may still be relevant'
	@echo  '		3: more obscure warnings, can most likely be ignored'
	@echo  '		Multiple levels can be combined with W=12 or W=123'
	@echo  ''
	@echo  'Execute "make" or "make all" to build all targets marked with [*] '
	@echo  'For further info see the ./README file'


help-board-dirs := $(addprefix help-,$(board-dirs))

help-boards: $(help-board-dirs)

boards-per-dir = $(sort $(notdir $(wildcard $(srctree)/arch/$(SRCARCH)/configs/$*/*_defconfig)))

$(help-board-dirs): help-%:
	@echo  'Architecture specific targets ($(SRCARCH) $*):'
	@$(if $(boards-per-dir), \
		$(foreach b, $(boards-per-dir), \
		printf "  %-24s - Build for %s\\n" $*/$(b) $(subst _defconfig,,$(b));) \
		echo '')


# Documentation targets
# ---------------------------------------------------------------------------
DOC_TARGETS := xmldocs sgmldocs psdocs latexdocs pdfdocs htmldocs mandocs installmandocs epubdocs cleandocs
PHONY += $(DOC_TARGETS)
$(DOC_TARGETS): scripts_basic FORCE
	$(Q)$(MAKE) $(build)=scripts build_docproc build_check-lc_ctype
	$(Q)$(MAKE) $(build)=Documentation -f $(srctree)/Documentation/Makefile.sphinx $@
	$(Q)$(MAKE) $(build)=Documentation/DocBook $@

else # KBUILD_EXTMOD

###
# External module support.
# When building external modules the kernel used as basis is considered
# read-only, and no consistency checks are made and the make
# system is not used on the basis kernel. If updates are required
# in the basis kernel ordinary make commands (without M=...) must
# be used.
#
# The following are the only valid targets when building external
# modules.
# make M=dir clean     Delete all automatically generated files
# make M=dir modules   Make all modules in specified dir
# make M=dir	       Same as 'make M=dir modules'
# make M=dir modules_install
#                      Install the modules built in the module directory
#                      Assumes install directory is already created

# We are always building modules
KBUILD_MODULES := 1
PHONY += crmodverdir
crmodverdir:
	$(cmd_crmodverdir)

PHONY += $(objtree)/Module.symvers
$(objtree)/Module.symvers:
	@test -e $(objtree)/Module.symvers || ( \
	echo; \
	echo "  WARNING: Symbol version dump $(objtree)/Module.symvers"; \
	echo "           is missing; modules will have no dependencies and modversions."; \
	echo )

module-dirs := $(addprefix _module_,$(KBUILD_EXTMOD))
PHONY += $(module-dirs) modules
$(module-dirs): crmodverdir $(objtree)/Module.symvers
	$(Q)$(MAKE) $(build)=$(patsubst _module_%,%,$@)

modules: $(module-dirs)
	@$(kecho) '  Building modules, stage 2.';
	$(Q)$(MAKE) -f $(srctree)/scripts/Makefile.modpost

PHONY += modules_install
modules_install: _emodinst_ _emodinst_post

install-dir := $(if $(INSTALL_MOD_DIR),$(INSTALL_MOD_DIR),extra)
PHONY += _emodinst_
_emodinst_:
	$(Q)mkdir -p $(MODLIB)/$(install-dir)
	$(Q)$(MAKE) -f $(srctree)/scripts/Makefile.modinst

PHONY += _emodinst_post
_emodinst_post: _emodinst_
	$(call cmd,depmod)

clean-dirs := $(addprefix _clean_,$(KBUILD_EXTMOD))

PHONY += $(clean-dirs) clean
$(clean-dirs):
	$(Q)$(MAKE) $(clean)=$(patsubst _clean_%,%,$@)

clean:	rm-dirs := $(MODVERDIR)
clean: rm-files := $(KBUILD_EXTMOD)/Module.symvers

PHONY += help
help:
	@echo  '  Building external modules.'
	@echo  '  Syntax: make -C path/to/kernel/src M=$$PWD target'
	@echo  ''
	@echo  '  modules         - default target, build the module(s)'
	@echo  '  modules_install - install the module'
	@echo  '  clean           - remove generated files in module directory only'
	@echo  ''

# Dummies...
PHONY += prepare scripts
prepare: ;
scripts: ;
endif # KBUILD_EXTMOD

clean: $(clean-dirs)
	$(call cmd,rmdirs)
	$(call cmd,rmfiles)
	@find $(if $(KBUILD_EXTMOD), $(KBUILD_EXTMOD), .) $(RCS_FIND_IGNORE) \
		\( -name '*.[oas]' -o -name '*.ko' -o -name '.*.cmd' \
		-o -name '*.ko.*' \
		-o -name '*.dwo'  \
		-o -name '*.su'  \
		-o -name '.*.d' -o -name '.*.tmp' -o -name '*.mod.c' \
		-o -name '*.symtypes' -o -name 'modules.order' \
		-o -name modules.builtin -o -name '.tmp_*.o.*' \
		-o -name '*.c.[012]*.*' \
		-o -name '*.gcno' \) -type f -print | xargs rm -f

# Generate tags for editors
# ---------------------------------------------------------------------------
quiet_cmd_tags = GEN     $@
      cmd_tags = $(CONFIG_SHELL) $(srctree)/scripts/tags.sh $@

tags TAGS cscope gtags: FORCE
	$(call cmd,tags)

# Scripts to check various things for consistency
# ---------------------------------------------------------------------------

PHONY += includecheck versioncheck coccicheck namespacecheck export_report

includecheck:
	find $(srctree)/* $(RCS_FIND_IGNORE) \
		-name '*.[hcS]' -type f -print | sort \
		| xargs $(PERL) -w $(srctree)/scripts/checkincludes.pl

versioncheck:
	find $(srctree)/* $(RCS_FIND_IGNORE) \
		-name '*.[hcS]' -type f -print | sort \
		| xargs $(PERL) -w $(srctree)/scripts/checkversion.pl

coccicheck:
	$(Q)$(CONFIG_SHELL) $(srctree)/scripts/$@

namespacecheck:
	$(PERL) $(srctree)/scripts/namespace.pl

export_report:
	$(PERL) $(srctree)/scripts/export_report.pl

endif #ifeq ($(config-targets),1)
endif #ifeq ($(mixed-targets),1)

PHONY += checkstack kernelrelease kernelversion image_name

# UML needs a little special treatment here.  It wants to use the host
# toolchain, so needs $(SUBARCH) passed to checkstack.pl.  Everyone
# else wants $(ARCH), including people doing cross-builds, which means
# that $(SUBARCH) doesn't work here.
ifeq ($(ARCH), um)
CHECKSTACK_ARCH := $(SUBARCH)
else
CHECKSTACK_ARCH := $(ARCH)
endif
checkstack:
	$(OBJDUMP) -d vmlinux $$(find . -name '*.ko') | \
	$(PERL) $(src)/scripts/checkstack.pl $(CHECKSTACK_ARCH)

kernelrelease:
	@echo "$(KERNELVERSION)$$($(CONFIG_SHELL) $(srctree)/scripts/setlocalversion $(srctree))"

kernelversion:
	@echo $(KERNELVERSION)

image_name:
	@echo $(KBUILD_IMAGE)

# Clear a bunch of variables before executing the submake
tools/: FORCE
	$(Q)mkdir -p $(objtree)/tools
	$(Q)$(MAKE) LDFLAGS= MAKEFLAGS="$(tools_silent) $(filter --j% -j,$(MAKEFLAGS))" O=$(shell cd $(objtree) && /bin/pwd) subdir=tools -C $(src)/tools/

tools/%: FORCE
	$(Q)mkdir -p $(objtree)/tools
	$(Q)$(MAKE) LDFLAGS= MAKEFLAGS="$(tools_silent) $(filter --j% -j,$(MAKEFLAGS))" O=$(shell cd $(objtree) && /bin/pwd) subdir=tools -C $(src)/tools/ $*

# Single targets
# ---------------------------------------------------------------------------
# Single targets are compatible with:
# - build with mixed source and output
# - build with separate output dir 'make O=...'
# - external modules
#
#  target-dir => where to store outputfile
#  build-dir  => directory in kernel source tree to use

ifeq ($(KBUILD_EXTMOD),)
        build-dir  = $(patsubst %/,%,$(dir $@))
        target-dir = $(dir $@)
else
        zap-slash=$(filter-out .,$(patsubst %/,%,$(dir $@)))
        build-dir  = $(KBUILD_EXTMOD)$(if $(zap-slash),/$(zap-slash))
        target-dir = $(if $(KBUILD_EXTMOD),$(dir $<),$(dir $@))
endif

%.s: %.c prepare scripts FORCE
	$(Q)$(MAKE) $(build)=$(build-dir) $(target-dir)$(notdir $@)
%.i: %.c prepare scripts FORCE
	$(Q)$(MAKE) $(build)=$(build-dir) $(target-dir)$(notdir $@)
%.o: %.c prepare scripts FORCE
	$(Q)$(MAKE) $(build)=$(build-dir) $(target-dir)$(notdir $@)
%.lst: %.c prepare scripts FORCE
	$(Q)$(MAKE) $(build)=$(build-dir) $(target-dir)$(notdir $@)
%.s: %.S prepare scripts FORCE
	$(Q)$(MAKE) $(build)=$(build-dir) $(target-dir)$(notdir $@)
%.o: %.S prepare scripts FORCE
	$(Q)$(MAKE) $(build)=$(build-dir) $(target-dir)$(notdir $@)
%.symtypes: %.c prepare scripts FORCE
	$(Q)$(MAKE) $(build)=$(build-dir) $(target-dir)$(notdir $@)

# Modules
/: prepare scripts FORCE
	$(cmd_crmodverdir)
	$(Q)$(MAKE) KBUILD_MODULES=$(if $(CONFIG_MODULES),1) \
	$(build)=$(build-dir)
# Make sure the latest headers are built for Documentation
Documentation/ samples/: headers_install
%/: prepare scripts FORCE
	$(cmd_crmodverdir)
	$(Q)$(MAKE) KBUILD_MODULES=$(if $(CONFIG_MODULES),1) \
	$(build)=$(build-dir)
%.ko: prepare scripts FORCE
	$(cmd_crmodverdir)
	$(Q)$(MAKE) KBUILD_MODULES=$(if $(CONFIG_MODULES),1)   \
	$(build)=$(build-dir) $(@:.ko=.o)
	$(Q)$(MAKE) -f $(srctree)/scripts/Makefile.modpost

# FIXME Should go into a make.lib or something
# ===========================================================================

quiet_cmd_rmdirs = $(if $(wildcard $(rm-dirs)),CLEAN   $(wildcard $(rm-dirs)))
      cmd_rmdirs = rm -rf $(rm-dirs)

quiet_cmd_rmfiles = $(if $(wildcard $(rm-files)),CLEAN   $(wildcard $(rm-files)))
      cmd_rmfiles = rm -f $(rm-files)

# Run depmod only if we have System.map and depmod is executable
quiet_cmd_depmod = DEPMOD  $(KERNELRELEASE)
      cmd_depmod = $(CONFIG_SHELL) $(srctree)/scripts/depmod.sh $(DEPMOD) \
                   $(KERNELRELEASE) "$(patsubst y,_,$(CONFIG_HAVE_UNDERSCORE_SYMBOL_PREFIX))"

# Create temporary dir for module support files
# clean it up only when building all modules
cmd_crmodverdir = $(Q)mkdir -p $(MODVERDIR) \
                  $(if $(KBUILD_MODULES),; rm -f $(MODVERDIR)/*)

# read all saved command lines

targets := $(wildcard $(sort $(targets)))
cmd_files := $(wildcard .*.cmd $(foreach f,$(targets),$(dir $(f)).$(notdir $(f)).cmd))

ifneq ($(cmd_files),)
  $(cmd_files): ;	# Do not try to update included dependency files
  include $(cmd_files)
endif

endif	# skip-makefile

PHONY += FORCE
FORCE:

# Declare the contents of the .PHONY variable as phony.  We keep that
# information in a variable so we can use it in if_changed and friends.
.PHONY: $(PHONY)<|MERGE_RESOLUTION|>--- conflicted
+++ resolved
@@ -1,12 +1,7 @@
 VERSION = 4
 PATCHLEVEL = 9
-<<<<<<< HEAD
-SUBLEVEL = 11
+SUBLEVEL = 98
 EXTRAVERSION = -alpha1
-=======
-SUBLEVEL = 98
-EXTRAVERSION =
->>>>>>> eff40cb1
 NAME = Roaring Lionus
 
 # *DOCUMENTATION*
