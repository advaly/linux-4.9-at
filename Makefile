VERSION = 4
PATCHLEVEL = 9
<<<<<<< HEAD
SUBLEVEL = 112
EXTRAVERSION = -at2
=======
SUBLEVEL = 133
EXTRAVERSION =
>>>>>>> deb3303f
NAME = Roaring Lionus

# *DOCUMENTATION*
# To see a list of typical targets execute "make help"
# More info can be located in ./README
# Comments in this file are targeted only to the developer, do not
# expect to learn how to build the kernel reading this file.

# o Do not use make's built-in rules and variables
#   (this increases performance and avoids hard-to-debug behaviour);
# o Look for make include files relative to root of kernel src
MAKEFLAGS += -rR --include-dir=$(CURDIR)

# Avoid funny character set dependencies
unexport LC_ALL
LC_COLLATE=C
LC_NUMERIC=C
export LC_COLLATE LC_NUMERIC

# Avoid interference with shell env settings
unexport GREP_OPTIONS

# We are using a recursive build, so we need to do a little thinking
# to get the ordering right.
#
# Most importantly: sub-Makefiles should only ever modify files in
# their own directory. If in some directory we have a dependency on
# a file in another dir (which doesn't happen often, but it's often
# unavoidable when linking the built-in.o targets which finally
# turn into vmlinux), we will call a sub make in that other dir, and
# after that we are sure that everything which is in that other dir
# is now up to date.
#
# The only cases where we need to modify files which have global
# effects are thus separated out and done before the recursive
# descending is started. They are now explicitly listed as the
# prepare rule.

# Beautify output
# ---------------------------------------------------------------------------
#
# Normally, we echo the whole command before executing it. By making
# that echo $($(quiet)$(cmd)), we now have the possibility to set
# $(quiet) to choose other forms of output instead, e.g.
#
#         quiet_cmd_cc_o_c = Compiling $(RELDIR)/$@
#         cmd_cc_o_c       = $(CC) $(c_flags) -c -o $@ $<
#
# If $(quiet) is empty, the whole command will be printed.
# If it is set to "quiet_", only the short version will be printed.
# If it is set to "silent_", nothing will be printed at all, since
# the variable $(silent_cmd_cc_o_c) doesn't exist.
#
# A simple variant is to prefix commands with $(Q) - that's useful
# for commands that shall be hidden in non-verbose mode.
#
#	$(Q)ln $@ :<
#
# If KBUILD_VERBOSE equals 0 then the above command will be hidden.
# If KBUILD_VERBOSE equals 1 then the above command is displayed.
#
# To put more focus on warnings, be less verbose as default
# Use 'make V=1' to see the full commands

ifeq ("$(origin V)", "command line")
  KBUILD_VERBOSE = $(V)
endif
ifndef KBUILD_VERBOSE
  KBUILD_VERBOSE = 0
endif

ifeq ($(KBUILD_VERBOSE),1)
  quiet =
  Q =
else
  quiet=quiet_
  Q = @
endif

# If the user is running make -s (silent mode), suppress echoing of
# commands

ifneq ($(filter 4.%,$(MAKE_VERSION)),)	# make-4
ifneq ($(filter %s ,$(firstword x$(MAKEFLAGS))),)
  quiet=silent_
  tools_silent=s
endif
else					# make-3.8x
ifneq ($(filter s% -s%,$(MAKEFLAGS)),)
  quiet=silent_
  tools_silent=-s
endif
endif

export quiet Q KBUILD_VERBOSE

# kbuild supports saving output files in a separate directory.
# To locate output files in a separate directory two syntaxes are supported.
# In both cases the working directory must be the root of the kernel src.
# 1) O=
# Use "make O=dir/to/store/output/files/"
#
# 2) Set KBUILD_OUTPUT
# Set the environment variable KBUILD_OUTPUT to point to the directory
# where the output files shall be placed.
# export KBUILD_OUTPUT=dir/to/store/output/files/
# make
#
# The O= assignment takes precedence over the KBUILD_OUTPUT environment
# variable.

# KBUILD_SRC is set on invocation of make in OBJ directory
# KBUILD_SRC is not intended to be used by the regular user (for now)
ifeq ($(KBUILD_SRC),)

# OK, Make called in directory where kernel src resides
# Do we want to locate output files in a separate directory?
ifeq ("$(origin O)", "command line")
  KBUILD_OUTPUT := $(O)
endif

# That's our default target when none is given on the command line
PHONY := _all
_all:

# Cancel implicit rules on top Makefile
$(CURDIR)/Makefile Makefile: ;

ifneq ($(words $(subst :, ,$(CURDIR))), 1)
  $(error main directory cannot contain spaces nor colons)
endif

ifneq ($(KBUILD_OUTPUT),)
# Invoke a second make in the output directory, passing relevant variables
# check that the output directory actually exists
saved-output := $(KBUILD_OUTPUT)
KBUILD_OUTPUT := $(shell mkdir -p $(KBUILD_OUTPUT) && cd $(KBUILD_OUTPUT) \
								&& /bin/pwd)
$(if $(KBUILD_OUTPUT),, \
     $(error failed to create output directory "$(saved-output)"))

PHONY += $(MAKECMDGOALS) sub-make

$(filter-out _all sub-make $(CURDIR)/Makefile, $(MAKECMDGOALS)) _all: sub-make
	@:

sub-make:
	$(Q)$(MAKE) -C $(KBUILD_OUTPUT) KBUILD_SRC=$(CURDIR) \
	-f $(CURDIR)/Makefile $(filter-out _all sub-make,$(MAKECMDGOALS))

# Leave processing to above invocation of make
skip-makefile := 1
endif # ifneq ($(KBUILD_OUTPUT),)
endif # ifeq ($(KBUILD_SRC),)

# We process the rest of the Makefile if this is the final invocation of make
ifeq ($(skip-makefile),)

# Do not print "Entering directory ...",
# but we want to display it when entering to the output directory
# so that IDEs/editors are able to understand relative filenames.
MAKEFLAGS += --no-print-directory

# Call a source code checker (by default, "sparse") as part of the
# C compilation.
#
# Use 'make C=1' to enable checking of only re-compiled files.
# Use 'make C=2' to enable checking of *all* source files, regardless
# of whether they are re-compiled or not.
#
# See the file "Documentation/sparse.txt" for more details, including
# where to get the "sparse" utility.

ifeq ("$(origin C)", "command line")
  KBUILD_CHECKSRC = $(C)
endif
ifndef KBUILD_CHECKSRC
  KBUILD_CHECKSRC = 0
endif

# Use make M=dir to specify directory of external module to build
# Old syntax make ... SUBDIRS=$PWD is still supported
# Setting the environment variable KBUILD_EXTMOD take precedence
ifdef SUBDIRS
  KBUILD_EXTMOD ?= $(SUBDIRS)
endif

ifeq ("$(origin M)", "command line")
  KBUILD_EXTMOD := $(M)
endif

# If building an external module we do not care about the all: rule
# but instead _all depend on modules
PHONY += all
ifeq ($(KBUILD_EXTMOD),)
_all: all
else
_all: modules
endif

ifeq ($(KBUILD_SRC),)
        # building in the source tree
        srctree := .
else
        ifeq ($(KBUILD_SRC)/,$(dir $(CURDIR)))
                # building in a subdirectory of the source tree
                srctree := ..
        else
                srctree := $(KBUILD_SRC)
        endif
endif
objtree		:= .
src		:= $(srctree)
obj		:= $(objtree)

VPATH		:= $(srctree)$(if $(KBUILD_EXTMOD),:$(KBUILD_EXTMOD))

export srctree objtree VPATH

# SUBARCH tells the usermode build what the underlying arch is.  That is set
# first, and if a usermode build is happening, the "ARCH=um" on the command
# line overrides the setting of ARCH below.  If a native build is happening,
# then ARCH is assigned, getting whatever value it gets normally, and
# SUBARCH is subsequently ignored.

SUBARCH := $(shell uname -m | sed -e s/i.86/x86/ -e s/x86_64/x86/ \
				  -e s/sun4u/sparc64/ \
				  -e s/arm.*/arm/ -e s/sa110/arm/ \
				  -e s/s390x/s390/ -e s/parisc64/parisc/ \
				  -e s/ppc.*/powerpc/ -e s/mips.*/mips/ \
				  -e s/sh[234].*/sh/ -e s/aarch64.*/arm64/ )

# Cross compiling and selecting different set of gcc/bin-utils
# ---------------------------------------------------------------------------
#
# When performing cross compilation for other architectures ARCH shall be set
# to the target architecture. (See arch/* for the possibilities).
# ARCH can be set during invocation of make:
# make ARCH=ia64
# Another way is to have ARCH set in the environment.
# The default ARCH is the host where make is executed.

# CROSS_COMPILE specify the prefix used for all executables used
# during compilation. Only gcc and related bin-utils executables
# are prefixed with $(CROSS_COMPILE).
# CROSS_COMPILE can be set on the command line
# make CROSS_COMPILE=ia64-linux-
# Alternatively CROSS_COMPILE can be set in the environment.
# A third alternative is to store a setting in .config so that plain
# "make" in the configured kernel build directory always uses that.
# Default value for CROSS_COMPILE is not to prefix executables
# Note: Some architectures assign CROSS_COMPILE in their arch/*/Makefile
ARCH		?= $(SUBARCH)
CROSS_COMPILE	?= $(CONFIG_CROSS_COMPILE:"%"=%)

# Architecture as present in compile.h
UTS_MACHINE 	:= $(ARCH)
SRCARCH 	:= $(ARCH)

# Additional ARCH settings for x86
ifeq ($(ARCH),i386)
        SRCARCH := x86
endif
ifeq ($(ARCH),x86_64)
        SRCARCH := x86
endif

# Additional ARCH settings for sparc
ifeq ($(ARCH),sparc32)
       SRCARCH := sparc
endif
ifeq ($(ARCH),sparc64)
       SRCARCH := sparc
endif

# Additional ARCH settings for sh
ifeq ($(ARCH),sh64)
       SRCARCH := sh
endif

# Additional ARCH settings for tile
ifeq ($(ARCH),tilepro)
       SRCARCH := tile
endif
ifeq ($(ARCH),tilegx)
       SRCARCH := tile
endif

# Where to locate arch specific headers
hdr-arch  := $(SRCARCH)

KCONFIG_CONFIG	?= .config
export KCONFIG_CONFIG

# SHELL used by kbuild
CONFIG_SHELL := $(shell if [ -x "$$BASH" ]; then echo $$BASH; \
	  else if [ -x /bin/bash ]; then echo /bin/bash; \
	  else echo sh; fi ; fi)

HOSTCC       = gcc
HOSTCXX      = g++
HOSTCFLAGS   = -Wall -Wmissing-prototypes -Wstrict-prototypes -O2 -fomit-frame-pointer -std=gnu89
HOSTCXXFLAGS = -O2

ifeq ($(shell $(HOSTCC) -v 2>&1 | grep -c "clang version"), 1)
HOSTCFLAGS  += -Wno-unused-value -Wno-unused-parameter \
		-Wno-missing-field-initializers -fno-delete-null-pointer-checks
endif

# Decide whether to build built-in, modular, or both.
# Normally, just do built-in.

KBUILD_MODULES :=
KBUILD_BUILTIN := 1

# If we have only "make modules", don't compile built-in objects.
# When we're building modules with modversions, we need to consider
# the built-in objects during the descend as well, in order to
# make sure the checksums are up to date before we record them.

ifeq ($(MAKECMDGOALS),modules)
  KBUILD_BUILTIN := $(if $(CONFIG_MODVERSIONS),1)
endif

# If we have "make <whatever> modules", compile modules
# in addition to whatever we do anyway.
# Just "make" or "make all" shall build modules as well

ifneq ($(filter all _all modules,$(MAKECMDGOALS)),)
  KBUILD_MODULES := 1
endif

ifeq ($(MAKECMDGOALS),)
  KBUILD_MODULES := 1
endif

export KBUILD_MODULES KBUILD_BUILTIN
export KBUILD_CHECKSRC KBUILD_SRC KBUILD_EXTMOD

# We need some generic definitions (do not try to remake the file).
scripts/Kbuild.include: ;
include scripts/Kbuild.include

# Make variables (CC, etc...)
AS		= $(CROSS_COMPILE)as
LD		= $(CROSS_COMPILE)ld
CC		= $(CROSS_COMPILE)gcc
CPP		= $(CC) -E
AR		= $(CROSS_COMPILE)ar
NM		= $(CROSS_COMPILE)nm
STRIP		= $(CROSS_COMPILE)strip
OBJCOPY		= $(CROSS_COMPILE)objcopy
OBJDUMP		= $(CROSS_COMPILE)objdump
AWK		= awk
GENKSYMS	= scripts/genksyms/genksyms
INSTALLKERNEL  := installkernel
DEPMOD		= /sbin/depmod
PERL		= perl
PYTHON		= python
CHECK		= sparse

CHECKFLAGS     := -D__linux__ -Dlinux -D__STDC__ -Dunix -D__unix__ \
		  -Wbitwise -Wno-return-void $(CF)
NOSTDINC_FLAGS  =
CFLAGS_MODULE   =
AFLAGS_MODULE   =
LDFLAGS_MODULE  =
CFLAGS_KERNEL	=
AFLAGS_KERNEL	=
LDFLAGS_vmlinux =

# Use USERINCLUDE when you must reference the UAPI directories only.
USERINCLUDE    := \
		-I$(srctree)/arch/$(hdr-arch)/include/uapi \
		-I$(objtree)/arch/$(hdr-arch)/include/generated/uapi \
		-I$(srctree)/include/uapi \
		-I$(objtree)/include/generated/uapi \
                -include $(srctree)/include/linux/kconfig.h

# Use LINUXINCLUDE when you must reference the include/ directory.
# Needed to be compatible with the O= option
LINUXINCLUDE    := \
		-I$(srctree)/arch/$(hdr-arch)/include \
		-I$(objtree)/arch/$(hdr-arch)/include/generated/uapi \
		-I$(objtree)/arch/$(hdr-arch)/include/generated \
		$(if $(KBUILD_SRC), -I$(srctree)/include) \
		-I$(objtree)/include

LINUXINCLUDE	+= $(filter-out $(LINUXINCLUDE),$(USERINCLUDE))

KBUILD_AFLAGS   := -D__ASSEMBLY__
KBUILD_CFLAGS   := -Wall -Wundef -Wstrict-prototypes -Wno-trigraphs \
		   -fno-strict-aliasing -fno-common \
		   -Werror-implicit-function-declaration \
		   -Wno-format-security \
		   -std=gnu89
KBUILD_CPPFLAGS := -D__KERNEL__
KBUILD_AFLAGS_KERNEL :=
KBUILD_CFLAGS_KERNEL :=
KBUILD_AFLAGS_MODULE  := -DMODULE
KBUILD_CFLAGS_MODULE  := -DMODULE
KBUILD_LDFLAGS_MODULE := -T $(srctree)/scripts/module-common.lds
GCC_PLUGINS_CFLAGS :=

# Read KERNELRELEASE from include/config/kernel.release (if it exists)
KERNELRELEASE = $(shell cat include/config/kernel.release 2> /dev/null)
KERNELVERSION = $(VERSION)$(if $(PATCHLEVEL),.$(PATCHLEVEL)$(if $(SUBLEVEL),.$(SUBLEVEL)))$(EXTRAVERSION)

export VERSION PATCHLEVEL SUBLEVEL KERNELRELEASE KERNELVERSION
export ARCH SRCARCH CONFIG_SHELL HOSTCC HOSTCFLAGS CROSS_COMPILE AS LD CC
export CPP AR NM STRIP OBJCOPY OBJDUMP
export MAKE AWK GENKSYMS INSTALLKERNEL PERL PYTHON UTS_MACHINE
export HOSTCXX HOSTCXXFLAGS LDFLAGS_MODULE CHECK CHECKFLAGS

export KBUILD_CPPFLAGS NOSTDINC_FLAGS LINUXINCLUDE OBJCOPYFLAGS LDFLAGS
export KBUILD_CFLAGS CFLAGS_KERNEL CFLAGS_MODULE
export CFLAGS_KASAN CFLAGS_KASAN_NOSANITIZE CFLAGS_UBSAN
export KBUILD_AFLAGS AFLAGS_KERNEL AFLAGS_MODULE
export KBUILD_AFLAGS_MODULE KBUILD_CFLAGS_MODULE KBUILD_LDFLAGS_MODULE
export KBUILD_AFLAGS_KERNEL KBUILD_CFLAGS_KERNEL
export KBUILD_ARFLAGS

# When compiling out-of-tree modules, put MODVERDIR in the module
# tree rather than in the kernel tree. The kernel tree might
# even be read-only.
export MODVERDIR := $(if $(KBUILD_EXTMOD),$(firstword $(KBUILD_EXTMOD))/).tmp_versions

# Files to ignore in find ... statements

export RCS_FIND_IGNORE := \( -name SCCS -o -name BitKeeper -o -name .svn -o    \
			  -name CVS -o -name .pc -o -name .hg -o -name .git \) \
			  -prune -o
export RCS_TAR_IGNORE := --exclude SCCS --exclude BitKeeper --exclude .svn \
			 --exclude CVS --exclude .pc --exclude .hg --exclude .git

# ===========================================================================
# Rules shared between *config targets and build targets

# Basic helpers built in scripts/
PHONY += scripts_basic
scripts_basic:
	$(Q)$(MAKE) $(build)=scripts/basic
	$(Q)rm -f .tmp_quiet_recordmcount

# To avoid any implicit rule to kick in, define an empty command.
scripts/basic/%: scripts_basic ;

PHONY += outputmakefile
# outputmakefile generates a Makefile in the output directory, if using a
# separate output directory. This allows convenient use of make in the
# output directory.
outputmakefile:
ifneq ($(KBUILD_SRC),)
	$(Q)ln -fsn $(srctree) source
	$(Q)$(CONFIG_SHELL) $(srctree)/scripts/mkmakefile \
	    $(srctree) $(objtree) $(VERSION) $(PATCHLEVEL)
endif

# Support for using generic headers in asm-generic
PHONY += asm-generic
asm-generic:
	$(Q)$(MAKE) -f $(srctree)/scripts/Makefile.asm-generic \
	            src=asm obj=arch/$(SRCARCH)/include/generated/asm
	$(Q)$(MAKE) -f $(srctree)/scripts/Makefile.asm-generic \
	            src=uapi/asm obj=arch/$(SRCARCH)/include/generated/uapi/asm

# To make sure we do not include .config for any of the *config targets
# catch them early, and hand them over to scripts/kconfig/Makefile
# It is allowed to specify more targets when calling make, including
# mixing *config targets and build targets.
# For example 'make oldconfig all'.
# Detect when mixed targets is specified, and make a second invocation
# of make so .config is not included in this case either (for *config).

version_h := include/generated/uapi/linux/version.h
old_version_h := include/linux/version.h

no-dot-config-targets := clean mrproper distclean \
			 cscope gtags TAGS tags help% %docs check% coccicheck \
			 $(version_h) headers_% archheaders archscripts \
			 kernelversion %src-pkg

config-targets := 0
mixed-targets  := 0
dot-config     := 1

ifneq ($(filter $(no-dot-config-targets), $(MAKECMDGOALS)),)
	ifeq ($(filter-out $(no-dot-config-targets), $(MAKECMDGOALS)),)
		dot-config := 0
	endif
endif

ifeq ($(KBUILD_EXTMOD),)
        ifneq ($(filter config %config,$(MAKECMDGOALS)),)
                config-targets := 1
                ifneq ($(words $(MAKECMDGOALS)),1)
                        mixed-targets := 1
                endif
        endif
endif
# install and module_install need also be processed one by one
ifneq ($(filter install,$(MAKECMDGOALS)),)
        ifneq ($(filter modules_install,$(MAKECMDGOALS)),)
	        mixed-targets := 1
        endif
endif

ifeq ($(mixed-targets),1)
# ===========================================================================
# We're called with mixed targets (*config and build targets).
# Handle them one by one.

PHONY += $(MAKECMDGOALS) __build_one_by_one

$(filter-out __build_one_by_one, $(MAKECMDGOALS)): __build_one_by_one
	@:

__build_one_by_one:
	$(Q)set -e; \
	for i in $(MAKECMDGOALS); do \
		$(MAKE) -f $(srctree)/Makefile $$i; \
	done

else
ifeq ($(config-targets),1)
# ===========================================================================
# *config targets only - make sure prerequisites are updated, and descend
# in scripts/kconfig to make the *config target

# Read arch specific Makefile to set KBUILD_DEFCONFIG as needed.
# KBUILD_DEFCONFIG may point out an alternative default configuration
# used for 'make defconfig'
include arch/$(SRCARCH)/Makefile
export KBUILD_DEFCONFIG KBUILD_KCONFIG

config: scripts_basic outputmakefile FORCE
	$(Q)$(MAKE) $(build)=scripts/kconfig $@

%config: scripts_basic outputmakefile FORCE
	$(Q)$(MAKE) $(build)=scripts/kconfig $@

else
# ===========================================================================
# Build targets only - this includes vmlinux, arch specific targets, clean
# targets and others. In general all targets except *config targets.

ifeq ($(KBUILD_EXTMOD),)
# Additional helpers built in scripts/
# Carefully list dependencies so we do not try to build scripts twice
# in parallel
PHONY += scripts
scripts: scripts_basic include/config/auto.conf include/config/tristate.conf \
	 asm-generic gcc-plugins
	$(Q)$(MAKE) $(build)=$(@)

# Objects we will link into vmlinux / subdirs we need to visit
init-y		:= init/
drivers-y	:= drivers/ sound/ firmware/
net-y		:= net/
libs-y		:= lib/
core-y		:= usr/
virt-y		:= virt/
endif # KBUILD_EXTMOD

ifeq ($(dot-config),1)
# Read in config
-include include/config/auto.conf

ifeq ($(KBUILD_EXTMOD),)
# Read in dependencies to all Kconfig* files, make sure to run
# oldconfig if changes are detected.
-include include/config/auto.conf.cmd

# To avoid any implicit rule to kick in, define an empty command
$(KCONFIG_CONFIG) include/config/auto.conf.cmd: ;

# If .config is newer than include/config/auto.conf, someone tinkered
# with it and forgot to run make oldconfig.
# if auto.conf.cmd is missing then we are probably in a cleaned tree so
# we execute the config step to be sure to catch updated Kconfig files
include/config/%.conf: $(KCONFIG_CONFIG) include/config/auto.conf.cmd
	$(Q)$(MAKE) -f $(srctree)/Makefile silentoldconfig
else
# external modules needs include/generated/autoconf.h and include/config/auto.conf
# but do not care if they are up-to-date. Use auto.conf to trigger the test
PHONY += include/config/auto.conf

include/config/auto.conf:
	$(Q)test -e include/generated/autoconf.h -a -e $@ || (		\
	echo >&2;							\
	echo >&2 "  ERROR: Kernel configuration is invalid.";		\
	echo >&2 "         include/generated/autoconf.h or $@ are missing.";\
	echo >&2 "         Run 'make oldconfig && make prepare' on kernel src to fix it.";	\
	echo >&2 ;							\
	/bin/false)

endif # KBUILD_EXTMOD

else
# Dummy target needed, because used as prerequisite
include/config/auto.conf: ;
endif # $(dot-config)

# For the kernel to actually contain only the needed exported symbols,
# we have to build modules as well to determine what those symbols are.
# (this can be evaluated only once include/config/auto.conf has been included)
ifdef CONFIG_TRIM_UNUSED_KSYMS
  KBUILD_MODULES := 1
endif

# The all: target is the default when no target is given on the
# command line.
# This allow a user to issue only 'make' to build a kernel including modules
# Defaults to vmlinux, but the arch makefile usually adds further targets
all: vmlinux

KBUILD_CFLAGS	+= $(call cc-option,-fno-PIE)
KBUILD_AFLAGS	+= $(call cc-option,-fno-PIE)
CFLAGS_GCOV	:= -fprofile-arcs -ftest-coverage -fno-tree-loop-im $(call cc-disable-warning,maybe-uninitialized,)
CFLAGS_KCOV	:= $(call cc-option,-fsanitize-coverage=trace-pc,)
export CFLAGS_GCOV CFLAGS_KCOV

# The arch Makefile can set ARCH_{CPP,A,C}FLAGS to override the default
# values of the respective KBUILD_* variables
ARCH_CPPFLAGS :=
ARCH_AFLAGS :=
ARCH_CFLAGS :=
include arch/$(SRCARCH)/Makefile

KBUILD_CFLAGS	+= $(call cc-option,-fno-delete-null-pointer-checks,)
KBUILD_CFLAGS	+= $(call cc-disable-warning,frame-address,)
KBUILD_CFLAGS	+= $(call cc-disable-warning, format-truncation)
KBUILD_CFLAGS	+= $(call cc-disable-warning, format-overflow)
KBUILD_CFLAGS	+= $(call cc-disable-warning, int-in-bool-context)
KBUILD_CFLAGS	+= $(call cc-disable-warning, attribute-alias)

ifdef CONFIG_LD_DEAD_CODE_DATA_ELIMINATION
KBUILD_CFLAGS	+= $(call cc-option,-ffunction-sections,)
KBUILD_CFLAGS	+= $(call cc-option,-fdata-sections,)
endif

ifdef CONFIG_CC_OPTIMIZE_FOR_SIZE
KBUILD_CFLAGS	+= -Os $(call cc-disable-warning,maybe-uninitialized,)
else
ifdef CONFIG_PROFILE_ALL_BRANCHES
KBUILD_CFLAGS	+= -O2 $(call cc-disable-warning,maybe-uninitialized,)
else
KBUILD_CFLAGS   += -O2
endif
endif

KBUILD_CFLAGS += $(call cc-ifversion, -lt, 0409, \
			$(call cc-disable-warning,maybe-uninitialized,))

# Tell gcc to never replace conditional load with a non-conditional one
KBUILD_CFLAGS	+= $(call cc-option,--param=allow-store-data-races=0)

# check for 'asm goto'
ifeq ($(shell $(CONFIG_SHELL) $(srctree)/scripts/gcc-goto.sh $(CC) $(KBUILD_CFLAGS)), y)
	KBUILD_CFLAGS += -DCC_HAVE_ASM_GOTO
	KBUILD_AFLAGS += -DCC_HAVE_ASM_GOTO
endif

include scripts/Makefile.gcc-plugins

ifdef CONFIG_READABLE_ASM
# Disable optimizations that make assembler listings hard to read.
# reorder blocks reorders the control in the function
# ipa clone creates specialized cloned functions
# partial inlining inlines only parts of functions
KBUILD_CFLAGS += $(call cc-option,-fno-reorder-blocks,) \
                 $(call cc-option,-fno-ipa-cp-clone,) \
                 $(call cc-option,-fno-partial-inlining)
endif

ifneq ($(CONFIG_FRAME_WARN),0)
KBUILD_CFLAGS += $(call cc-option,-Wframe-larger-than=${CONFIG_FRAME_WARN})
endif

# This selects the stack protector compiler flag. Testing it is delayed
# until after .config has been reprocessed, in the prepare-compiler-check
# target.
ifdef CONFIG_CC_STACKPROTECTOR_REGULAR
  stackp-flag := -fstack-protector
  stackp-name := REGULAR
else
ifdef CONFIG_CC_STACKPROTECTOR_STRONG
  stackp-flag := -fstack-protector-strong
  stackp-name := STRONG
else
  # Force off for distro compilers that enable stack protector by default.
  stackp-flag := $(call cc-option, -fno-stack-protector)
endif
endif
# Find arch-specific stack protector compiler sanity-checking script.
ifdef CONFIG_CC_STACKPROTECTOR
  stackp-path := $(srctree)/scripts/gcc-$(SRCARCH)_$(BITS)-has-stack-protector.sh
  stackp-check := $(wildcard $(stackp-path))
endif
KBUILD_CFLAGS += $(stackp-flag)

ifeq ($(cc-name),clang)
KBUILD_CPPFLAGS += $(call cc-option,-Qunused-arguments,)
KBUILD_CPPFLAGS += $(call cc-option,-Wno-unknown-warning-option,)
KBUILD_CFLAGS += $(call cc-disable-warning, unused-variable)
KBUILD_CFLAGS += $(call cc-disable-warning, format-invalid-specifier)
KBUILD_CFLAGS += $(call cc-disable-warning, gnu)
# Quiet clang warning: comparison of unsigned expression < 0 is always false
KBUILD_CFLAGS += $(call cc-disable-warning, tautological-compare)
# CLANG uses a _MergedGlobals as optimization, but this breaks modpost, as the
# source of a reference will be _MergedGlobals and not on of the whitelisted names.
# See modpost pattern 2
KBUILD_CFLAGS += $(call cc-option, -mno-global-merge,)
KBUILD_CFLAGS += $(call cc-option, -fcatch-undefined-behavior)
else

# These warnings generated too much noise in a regular build.
# Use make W=1 to enable them (see scripts/Makefile.build)
KBUILD_CFLAGS += $(call cc-disable-warning, unused-but-set-variable)
KBUILD_CFLAGS += $(call cc-disable-warning, unused-const-variable)
endif

ifdef CONFIG_FRAME_POINTER
KBUILD_CFLAGS	+= -fno-omit-frame-pointer -fno-optimize-sibling-calls
else
# Some targets (ARM with Thumb2, for example), can't be built with frame
# pointers.  For those, we don't have FUNCTION_TRACER automatically
# select FRAME_POINTER.  However, FUNCTION_TRACER adds -pg, and this is
# incompatible with -fomit-frame-pointer with current GCC, so we don't use
# -fomit-frame-pointer with FUNCTION_TRACER.
ifndef CONFIG_FUNCTION_TRACER
KBUILD_CFLAGS	+= -fomit-frame-pointer
endif
endif

KBUILD_CFLAGS   += $(call cc-option, -fno-var-tracking-assignments)

ifdef CONFIG_DEBUG_INFO
ifdef CONFIG_DEBUG_INFO_SPLIT
KBUILD_CFLAGS   += $(call cc-option, -gsplit-dwarf, -g)
else
KBUILD_CFLAGS	+= -g
endif
KBUILD_AFLAGS	+= -Wa,-gdwarf-2
endif
ifdef CONFIG_DEBUG_INFO_DWARF4
KBUILD_CFLAGS	+= $(call cc-option, -gdwarf-4,)
endif

ifdef CONFIG_DEBUG_INFO_REDUCED
KBUILD_CFLAGS 	+= $(call cc-option, -femit-struct-debug-baseonly) \
		   $(call cc-option,-fno-var-tracking)
endif

ifdef CONFIG_FUNCTION_TRACER
ifndef CC_FLAGS_FTRACE
CC_FLAGS_FTRACE := -pg
endif
export CC_FLAGS_FTRACE
ifdef CONFIG_HAVE_FENTRY
CC_USING_FENTRY	:= $(call cc-option, -mfentry -DCC_USING_FENTRY)
endif
KBUILD_CFLAGS	+= $(CC_FLAGS_FTRACE) $(CC_USING_FENTRY)
KBUILD_AFLAGS	+= $(CC_USING_FENTRY)
ifdef CONFIG_DYNAMIC_FTRACE
	ifdef CONFIG_HAVE_C_RECORDMCOUNT
		BUILD_C_RECORDMCOUNT := y
		export BUILD_C_RECORDMCOUNT
	endif
endif
endif

# We trigger additional mismatches with less inlining
ifdef CONFIG_DEBUG_SECTION_MISMATCH
KBUILD_CFLAGS += $(call cc-option, -fno-inline-functions-called-once)
endif

# arch Makefile may override CC so keep this after arch Makefile is included
NOSTDINC_FLAGS += -nostdinc -isystem $(shell $(CC) -print-file-name=include)
CHECKFLAGS     += $(NOSTDINC_FLAGS)

# warn about C99 declaration after statement
KBUILD_CFLAGS += $(call cc-option,-Wdeclaration-after-statement,)

# disable pointer signed / unsigned warnings in gcc 4.0
KBUILD_CFLAGS += $(call cc-disable-warning, pointer-sign)

# disable invalid "can't wrap" optimizations for signed / pointers
KBUILD_CFLAGS	+= $(call cc-option,-fno-strict-overflow)

# clang sets -fmerge-all-constants by default as optimization, but this
# is non-conforming behavior for C and in fact breaks the kernel, so we
# need to disable it here generally.
KBUILD_CFLAGS	+= $(call cc-option,-fno-merge-all-constants)

# for gcc -fno-merge-all-constants disables everything, but it is fine
# to have actual conforming behavior enabled.
KBUILD_CFLAGS	+= $(call cc-option,-fmerge-constants)

# Make sure -fstack-check isn't enabled (like gentoo apparently did)
KBUILD_CFLAGS  += $(call cc-option,-fno-stack-check,)

# conserve stack if available
KBUILD_CFLAGS   += $(call cc-option,-fconserve-stack)

# disallow errors like 'EXPORT_GPL(foo);' with missing header
KBUILD_CFLAGS   += $(call cc-option,-Werror=implicit-int)

# require functions to have arguments in prototypes, not empty 'int foo()'
KBUILD_CFLAGS   += $(call cc-option,-Werror=strict-prototypes)

# Prohibit date/time macros, which would make the build non-deterministic
KBUILD_CFLAGS   += $(call cc-option,-Werror=date-time)

# enforce correct pointer usage
KBUILD_CFLAGS   += $(call cc-option,-Werror=incompatible-pointer-types)

# use the deterministic mode of AR if available
KBUILD_ARFLAGS := $(call ar-option,D)

include scripts/Makefile.kasan
include scripts/Makefile.extrawarn
include scripts/Makefile.ubsan

# Add any arch overrides and user supplied CPPFLAGS, AFLAGS and CFLAGS as the
# last assignments
KBUILD_CPPFLAGS += $(ARCH_CPPFLAGS) $(KCPPFLAGS)
KBUILD_AFLAGS   += $(ARCH_AFLAGS)   $(KAFLAGS)
KBUILD_CFLAGS   += $(ARCH_CFLAGS)   $(KCFLAGS)

# Use --build-id when available.
LDFLAGS_BUILD_ID = $(patsubst -Wl$(comma)%,%,\
			      $(call cc-ldoption, -Wl$(comma)--build-id,))
KBUILD_LDFLAGS_MODULE += $(LDFLAGS_BUILD_ID)
LDFLAGS_vmlinux += $(LDFLAGS_BUILD_ID)

ifdef CONFIG_LD_DEAD_CODE_DATA_ELIMINATION
LDFLAGS_vmlinux	+= $(call ld-option, --gc-sections,)
endif

ifeq ($(CONFIG_STRIP_ASM_SYMS),y)
LDFLAGS_vmlinux	+= $(call ld-option, -X,)
endif

# Default kernel image to build when no specific target is given.
# KBUILD_IMAGE may be overruled on the command line or
# set in the environment
# Also any assignments in arch/$(ARCH)/Makefile take precedence over
# this default value
export KBUILD_IMAGE ?= vmlinux

#
# INSTALL_PATH specifies where to place the updated kernel and system map
# images. Default is /boot, but you can set it to other values
export	INSTALL_PATH ?= /boot

#
# INSTALL_DTBS_PATH specifies a prefix for relocations required by build roots.
# Like INSTALL_MOD_PATH, it isn't defined in the Makefile, but can be passed as
# an argument if needed. Otherwise it defaults to the kernel install path
#
export INSTALL_DTBS_PATH ?= $(INSTALL_PATH)/dtbs/$(KERNELRELEASE)

#
# INSTALL_MOD_PATH specifies a prefix to MODLIB for module directory
# relocations required by build roots.  This is not defined in the
# makefile but the argument can be passed to make if needed.
#

MODLIB	= $(INSTALL_MOD_PATH)/lib/modules/$(KERNELRELEASE)
export MODLIB

#
# INSTALL_MOD_STRIP, if defined, will cause modules to be
# stripped after they are installed.  If INSTALL_MOD_STRIP is '1', then
# the default option --strip-debug will be used.  Otherwise,
# INSTALL_MOD_STRIP value will be used as the options to the strip command.

ifdef INSTALL_MOD_STRIP
ifeq ($(INSTALL_MOD_STRIP),1)
mod_strip_cmd = $(STRIP) --strip-debug
else
mod_strip_cmd = $(STRIP) $(INSTALL_MOD_STRIP)
endif # INSTALL_MOD_STRIP=1
else
mod_strip_cmd = true
endif # INSTALL_MOD_STRIP
export mod_strip_cmd

# CONFIG_MODULE_COMPRESS, if defined, will cause module to be compressed
# after they are installed in agreement with CONFIG_MODULE_COMPRESS_GZIP
# or CONFIG_MODULE_COMPRESS_XZ.

mod_compress_cmd = true
ifdef CONFIG_MODULE_COMPRESS
  ifdef CONFIG_MODULE_COMPRESS_GZIP
    mod_compress_cmd = gzip -n -f
  endif # CONFIG_MODULE_COMPRESS_GZIP
  ifdef CONFIG_MODULE_COMPRESS_XZ
    mod_compress_cmd = xz -f
  endif # CONFIG_MODULE_COMPRESS_XZ
endif # CONFIG_MODULE_COMPRESS
export mod_compress_cmd

# Select initial ramdisk compression format, default is gzip(1).
# This shall be used by the dracut(8) tool while creating an initramfs image.
#
INITRD_COMPRESS-y                  := gzip
INITRD_COMPRESS-$(CONFIG_RD_BZIP2) := bzip2
INITRD_COMPRESS-$(CONFIG_RD_LZMA)  := lzma
INITRD_COMPRESS-$(CONFIG_RD_XZ)    := xz
INITRD_COMPRESS-$(CONFIG_RD_LZO)   := lzo
INITRD_COMPRESS-$(CONFIG_RD_LZ4)   := lz4
# do not export INITRD_COMPRESS, since we didn't actually
# choose a sane default compression above.
# export INITRD_COMPRESS := $(INITRD_COMPRESS-y)

ifdef CONFIG_MODULE_SIG_ALL
$(eval $(call config_filename,MODULE_SIG_KEY))

mod_sign_cmd = scripts/sign-file $(CONFIG_MODULE_SIG_HASH) $(MODULE_SIG_KEY_SRCPREFIX)$(CONFIG_MODULE_SIG_KEY) certs/signing_key.x509
else
mod_sign_cmd = true
endif
export mod_sign_cmd


ifeq ($(KBUILD_EXTMOD),)
core-y		+= kernel/ certs/ mm/ fs/ ipc/ security/ crypto/ block/

vmlinux-dirs	:= $(patsubst %/,%,$(filter %/, $(init-y) $(init-m) \
		     $(core-y) $(core-m) $(drivers-y) $(drivers-m) \
		     $(net-y) $(net-m) $(libs-y) $(libs-m) $(virt-y)))

vmlinux-alldirs	:= $(sort $(vmlinux-dirs) $(patsubst %/,%,$(filter %/, \
		     $(init-) $(core-) $(drivers-) $(net-) $(libs-) $(virt-))))

init-y		:= $(patsubst %/, %/built-in.o, $(init-y))
core-y		:= $(patsubst %/, %/built-in.o, $(core-y))
drivers-y	:= $(patsubst %/, %/built-in.o, $(drivers-y))
net-y		:= $(patsubst %/, %/built-in.o, $(net-y))
libs-y1		:= $(patsubst %/, %/lib.a, $(libs-y))
libs-y2		:= $(patsubst %/, %/built-in.o, $(libs-y))
libs-y		:= $(libs-y1) $(libs-y2)
virt-y		:= $(patsubst %/, %/built-in.o, $(virt-y))

# Externally visible symbols (used by link-vmlinux.sh)
export KBUILD_VMLINUX_INIT := $(head-y) $(init-y)
export KBUILD_VMLINUX_MAIN := $(core-y) $(libs-y) $(drivers-y) $(net-y) $(virt-y)
export KBUILD_LDS          := arch/$(SRCARCH)/kernel/vmlinux.lds
export LDFLAGS_vmlinux
# used by scripts/pacmage/Makefile
export KBUILD_ALLDIRS := $(sort $(filter-out arch/%,$(vmlinux-alldirs)) arch Documentation include samples scripts tools)

vmlinux-deps := $(KBUILD_LDS) $(KBUILD_VMLINUX_INIT) $(KBUILD_VMLINUX_MAIN)

# Include targets which we want to execute sequentially if the rest of the
# kernel build went well. If CONFIG_TRIM_UNUSED_KSYMS is set, this might be
# evaluated more than once.
PHONY += vmlinux_prereq
vmlinux_prereq: $(vmlinux-deps) FORCE
ifdef CONFIG_HEADERS_CHECK
	$(Q)$(MAKE) -f $(srctree)/Makefile headers_check
endif
ifdef CONFIG_GDB_SCRIPTS
	$(Q)ln -fsn `cd $(srctree) && /bin/pwd`/scripts/gdb/vmlinux-gdb.py
endif
ifdef CONFIG_TRIM_UNUSED_KSYMS
	$(Q)$(CONFIG_SHELL) $(srctree)/scripts/adjust_autoksyms.sh \
	  "$(MAKE) -f $(srctree)/Makefile vmlinux"
endif

# standalone target for easier testing
include/generated/autoksyms.h: FORCE
	$(Q)$(CONFIG_SHELL) $(srctree)/scripts/adjust_autoksyms.sh true

ARCH_POSTLINK := $(wildcard $(srctree)/arch/$(SRCARCH)/Makefile.postlink)

# Final link of vmlinux with optional arch pass after final link
    cmd_link-vmlinux =                                                 \
	$(CONFIG_SHELL) $< $(LD) $(LDFLAGS) $(LDFLAGS_vmlinux) ;       \
	$(if $(ARCH_POSTLINK), $(MAKE) -f $(ARCH_POSTLINK) $@, true)

vmlinux: scripts/link-vmlinux.sh vmlinux_prereq $(vmlinux-deps) FORCE
	+$(call if_changed,link-vmlinux)

# Build samples along the rest of the kernel
ifdef CONFIG_SAMPLES
vmlinux-dirs += samples
endif

# The actual objects are generated when descending,
# make sure no implicit rule kicks in
$(sort $(vmlinux-deps)): $(vmlinux-dirs) ;

# Handle descending into subdirectories listed in $(vmlinux-dirs)
# Preset locale variables to speed up the build process. Limit locale
# tweaks to this spot to avoid wrong language settings when running
# make menuconfig etc.
# Error messages still appears in the original language

PHONY += $(vmlinux-dirs)
$(vmlinux-dirs): prepare scripts
	$(Q)$(MAKE) $(build)=$@

define filechk_kernel.release
	echo "$(KERNELVERSION)$$($(CONFIG_SHELL) $(srctree)/scripts/setlocalversion $(srctree))"
endef

# Store (new) KERNELRELEASE string in include/config/kernel.release
include/config/kernel.release: include/config/auto.conf FORCE
	$(call filechk,kernel.release)


# Things we need to do before we recursively start building the kernel
# or the modules are listed in "prepare".
# A multi level approach is used. prepareN is processed before prepareN-1.
# archprepare is used in arch Makefiles and when processed asm symlink,
# version.h and scripts_basic is processed / created.

# Listed in dependency order
PHONY += prepare archprepare prepare0 prepare1 prepare2 prepare3

# prepare3 is used to check if we are building in a separate output directory,
# and if so do:
# 1) Check that make has not been executed in the kernel src $(srctree)
prepare3: include/config/kernel.release
ifneq ($(KBUILD_SRC),)
	@$(kecho) '  Using $(srctree) as source for kernel'
	$(Q)if [ -f $(srctree)/.config -o -d $(srctree)/include/config ]; then \
		echo >&2 "  $(srctree) is not clean, please run 'make mrproper'"; \
		echo >&2 "  in the '$(srctree)' directory.";\
		/bin/false; \
	fi;
endif

# prepare2 creates a makefile if using a separate output directory.
# From this point forward, .config has been reprocessed, so any rules
# that need to depend on updated CONFIG_* values can be checked here.
prepare2: prepare3 prepare-compiler-check outputmakefile asm-generic

prepare1: prepare2 $(version_h) include/generated/utsrelease.h \
                   include/config/auto.conf
	$(cmd_crmodverdir)

archprepare: archheaders archscripts prepare1 scripts_basic

prepare0: archprepare gcc-plugins
	$(Q)$(MAKE) $(build)=.

# All the preparing..
prepare: prepare0 prepare-objtool

ifdef CONFIG_STACK_VALIDATION
  has_libelf := $(call try-run,\
		echo "int main() {}" | $(HOSTCC) -xc -o /dev/null -lelf -,1,0)
  ifeq ($(has_libelf),1)
    objtool_target := tools/objtool FORCE
  else
    $(warning "Cannot use CONFIG_STACK_VALIDATION, please install libelf-dev, libelf-devel or elfutils-libelf-devel")
    SKIP_STACK_VALIDATION := 1
    export SKIP_STACK_VALIDATION
  endif
endif

PHONY += prepare-objtool
prepare-objtool: $(objtool_target)

# Check for CONFIG flags that require compiler support. Abort the build
# after .config has been processed, but before the kernel build starts.
#
# For security-sensitive CONFIG options, we don't want to fallback and/or
# silently change which compiler flags will be used, since that leads to
# producing kernels with different security feature characteristics
# depending on the compiler used. (For example, "But I selected
# CC_STACKPROTECTOR_STRONG! Why did it build with _REGULAR?!")
PHONY += prepare-compiler-check
prepare-compiler-check: FORCE
# Make sure compiler supports requested stack protector flag.
ifdef stackp-name
  ifeq ($(call cc-option, $(stackp-flag)),)
	@echo Cannot use CONFIG_CC_STACKPROTECTOR_$(stackp-name): \
		  $(stackp-flag) not supported by compiler >&2 && exit 1
  endif
endif
# Make sure compiler does not have buggy stack-protector support.
ifdef stackp-check
  ifneq ($(shell $(CONFIG_SHELL) $(stackp-check) $(CC) $(KBUILD_CPPFLAGS) $(biarch)),y)
	@echo Cannot use CONFIG_CC_STACKPROTECTOR_$(stackp-name): \
                  $(stackp-flag) available but compiler is broken >&2 && exit 1
  endif
endif
	@:

# Generate some files
# ---------------------------------------------------------------------------

# KERNELRELEASE can change from a few different places, meaning version.h
# needs to be updated, so this check is forced on all builds

uts_len := 64
define filechk_utsrelease.h
	if [ `echo -n "$(KERNELRELEASE)" | wc -c ` -gt $(uts_len) ]; then \
	  echo '"$(KERNELRELEASE)" exceeds $(uts_len) characters' >&2;    \
	  exit 1;                                                         \
	fi;                                                               \
	(echo \#define UTS_RELEASE \"$(KERNELRELEASE)\";)
endef

define filechk_version.h
	(echo \#define LINUX_VERSION_CODE $(shell                         \
	expr $(VERSION) \* 65536 + 0$(PATCHLEVEL) \* 256 + 0$(SUBLEVEL)); \
	echo '#define KERNEL_VERSION(a,b,c) (((a) << 16) + ((b) << 8) + (c))';)
endef

$(version_h): $(srctree)/Makefile FORCE
	$(call filechk,version.h)
	$(Q)rm -f $(old_version_h)

include/generated/utsrelease.h: include/config/kernel.release FORCE
	$(call filechk,utsrelease.h)

PHONY += headerdep
headerdep:
	$(Q)find $(srctree)/include/ -name '*.h' | xargs --max-args 1 \
	$(srctree)/scripts/headerdep.pl -I$(srctree)/include

# ---------------------------------------------------------------------------
# Firmware install
INSTALL_FW_PATH=$(INSTALL_MOD_PATH)/lib/firmware
export INSTALL_FW_PATH

PHONY += firmware_install
firmware_install:
	@mkdir -p $(objtree)/firmware
	$(Q)$(MAKE) -f $(srctree)/scripts/Makefile.fwinst obj=firmware __fw_install

# ---------------------------------------------------------------------------
# Kernel headers

#Default location for installed headers
export INSTALL_HDR_PATH = $(objtree)/usr

# If we do an all arch process set dst to asm-$(hdr-arch)
hdr-dst = $(if $(KBUILD_HEADERS), dst=include/asm-$(hdr-arch), dst=include/asm)

PHONY += archheaders
archheaders:

PHONY += archscripts
archscripts:

PHONY += __headers
__headers: $(version_h) scripts_basic asm-generic archheaders archscripts
	$(Q)$(MAKE) $(build)=scripts build_unifdef

PHONY += headers_install_all
headers_install_all:
	$(Q)$(CONFIG_SHELL) $(srctree)/scripts/headers.sh install

PHONY += headers_install
headers_install: __headers
	$(if $(wildcard $(srctree)/arch/$(hdr-arch)/include/uapi/asm/Kbuild),, \
	  $(error Headers not exportable for the $(SRCARCH) architecture))
	$(Q)$(MAKE) $(hdr-inst)=include/uapi
	$(Q)$(MAKE) $(hdr-inst)=arch/$(hdr-arch)/include/uapi/asm $(hdr-dst)

PHONY += headers_check_all
headers_check_all: headers_install_all
	$(Q)$(CONFIG_SHELL) $(srctree)/scripts/headers.sh check

PHONY += headers_check
headers_check: headers_install
	$(Q)$(MAKE) $(hdr-inst)=include/uapi HDRCHECK=1
	$(Q)$(MAKE) $(hdr-inst)=arch/$(hdr-arch)/include/uapi/asm $(hdr-dst) HDRCHECK=1

# ---------------------------------------------------------------------------
# Kernel selftest

PHONY += kselftest
kselftest:
	$(Q)$(MAKE) -C tools/testing/selftests run_tests

kselftest-clean:
	$(Q)$(MAKE) -C tools/testing/selftests clean

PHONY += kselftest-merge
kselftest-merge:
	$(if $(wildcard $(objtree)/.config),, $(error No .config exists, config your kernel first!))
	$(Q)$(CONFIG_SHELL) $(srctree)/scripts/kconfig/merge_config.sh \
		-m $(objtree)/.config \
		$(srctree)/tools/testing/selftests/*/config
	+$(Q)$(MAKE) -f $(srctree)/Makefile olddefconfig

# ---------------------------------------------------------------------------
# Modules

ifdef CONFIG_MODULES

# By default, build modules as well

all: modules

# Build modules
#
# A module can be listed more than once in obj-m resulting in
# duplicate lines in modules.order files.  Those are removed
# using awk while concatenating to the final file.

PHONY += modules
modules: $(vmlinux-dirs) $(if $(KBUILD_BUILTIN),vmlinux) modules.builtin
	$(Q)$(AWK) '!x[$$0]++' $(vmlinux-dirs:%=$(objtree)/%/modules.order) > $(objtree)/modules.order
	@$(kecho) '  Building modules, stage 2.';
	$(Q)$(MAKE) -f $(srctree)/scripts/Makefile.modpost
	$(Q)$(MAKE) -f $(srctree)/scripts/Makefile.fwinst obj=firmware __fw_modbuild

modules.builtin: $(vmlinux-dirs:%=%/modules.builtin)
	$(Q)$(AWK) '!x[$$0]++' $^ > $(objtree)/modules.builtin

%/modules.builtin: include/config/auto.conf
	$(Q)$(MAKE) $(modbuiltin)=$*


# Target to prepare building external modules
PHONY += modules_prepare
modules_prepare: prepare scripts

# Target to install modules
PHONY += modules_install
modules_install: _modinst_ _modinst_post

PHONY += _modinst_
_modinst_:
	@rm -rf $(MODLIB)/kernel
	@rm -f $(MODLIB)/source
	@mkdir -p $(MODLIB)/kernel
	@ln -s `cd $(srctree) && /bin/pwd` $(MODLIB)/source
	@if [ ! $(objtree) -ef  $(MODLIB)/build ]; then \
		rm -f $(MODLIB)/build ; \
		ln -s $(CURDIR) $(MODLIB)/build ; \
	fi
	@cp -f $(objtree)/modules.order $(MODLIB)/
	@cp -f $(objtree)/modules.builtin $(MODLIB)/
	$(Q)$(MAKE) -f $(srctree)/scripts/Makefile.modinst

# This depmod is only for convenience to give the initial
# boot a modules.dep even before / is mounted read-write.  However the
# boot script depmod is the master version.
PHONY += _modinst_post
_modinst_post: _modinst_
	$(Q)$(MAKE) -f $(srctree)/scripts/Makefile.fwinst obj=firmware __fw_modinst
	$(call cmd,depmod)

ifeq ($(CONFIG_MODULE_SIG), y)
PHONY += modules_sign
modules_sign:
	$(Q)$(MAKE) -f $(srctree)/scripts/Makefile.modsign
endif

else # CONFIG_MODULES

# Modules not configured
# ---------------------------------------------------------------------------

PHONY += modules modules_install
modules modules_install:
	@echo >&2
	@echo >&2 "The present kernel configuration has modules disabled."
	@echo >&2 "Type 'make config' and enable loadable module support."
	@echo >&2 "Then build a kernel with module support enabled."
	@echo >&2
	@exit 1

endif # CONFIG_MODULES

###
# Cleaning is done on three levels.
# make clean     Delete most generated files
#                Leave enough to build external modules
# make mrproper  Delete the current configuration, and all generated files
# make distclean Remove editor backup files, patch leftover files and the like

# Directories & files removed with 'make clean'
CLEAN_DIRS  += $(MODVERDIR)

# Directories & files removed with 'make mrproper'
MRPROPER_DIRS  += include/config usr/include include/generated          \
		  arch/*/include/generated .tmp_objdiff
MRPROPER_FILES += .config .config.old .version .old_version \
		  Module.symvers tags TAGS cscope* GPATH GTAGS GRTAGS GSYMS \
		  signing_key.pem signing_key.priv signing_key.x509	\
		  x509.genkey extra_certificates signing_key.x509.keyid	\
		  signing_key.x509.signer vmlinux-gdb.py

# clean - Delete most, but leave enough to build external modules
#
clean: rm-dirs  := $(CLEAN_DIRS)
clean: rm-files := $(CLEAN_FILES)
clean-dirs      := $(addprefix _clean_, . $(vmlinux-alldirs) Documentation samples)

PHONY += $(clean-dirs) clean archclean vmlinuxclean
$(clean-dirs):
	$(Q)$(MAKE) $(clean)=$(patsubst _clean_%,%,$@)

vmlinuxclean:
	$(Q)$(CONFIG_SHELL) $(srctree)/scripts/link-vmlinux.sh clean
	$(Q)$(if $(ARCH_POSTLINK), $(MAKE) -f $(ARCH_POSTLINK) clean)

clean: archclean vmlinuxclean

# mrproper - Delete all generated files, including .config
#
mrproper: rm-dirs  := $(wildcard $(MRPROPER_DIRS))
mrproper: rm-files := $(wildcard $(MRPROPER_FILES))
mrproper-dirs      := $(addprefix _mrproper_,Documentation/DocBook scripts)

PHONY += $(mrproper-dirs) mrproper archmrproper
$(mrproper-dirs):
	$(Q)$(MAKE) $(clean)=$(patsubst _mrproper_%,%,$@)

mrproper: clean archmrproper $(mrproper-dirs)
	$(call cmd,rmdirs)
	$(call cmd,rmfiles)

# distclean
#
PHONY += distclean

distclean: mrproper
	@find $(srctree) $(RCS_FIND_IGNORE) \
		\( -name '*.orig' -o -name '*.rej' -o -name '*~' \
		-o -name '*.bak' -o -name '#*#' -o -name '.*.orig' \
		-o -name '.*.rej' -o -name '*%'  -o -name 'core' \) \
		-type f -print | xargs rm -f


# Packaging of the kernel to various formats
# ---------------------------------------------------------------------------
# rpm target kept for backward compatibility
package-dir	:= scripts/package

%src-pkg: FORCE
	$(Q)$(MAKE) $(build)=$(package-dir) $@
%pkg: include/config/kernel.release FORCE
	$(Q)$(MAKE) $(build)=$(package-dir) $@
rpm: include/config/kernel.release FORCE
	$(Q)$(MAKE) $(build)=$(package-dir) $@


# Brief documentation of the typical targets used
# ---------------------------------------------------------------------------

boards := $(wildcard $(srctree)/arch/$(SRCARCH)/configs/*_defconfig)
boards := $(sort $(notdir $(boards)))
board-dirs := $(dir $(wildcard $(srctree)/arch/$(SRCARCH)/configs/*/*_defconfig))
board-dirs := $(sort $(notdir $(board-dirs:/=)))

PHONY += help
help:
	@echo  'Cleaning targets:'
	@echo  '  clean		  - Remove most generated files but keep the config and'
	@echo  '                    enough build support to build external modules'
	@echo  '  mrproper	  - Remove all generated files + config + various backup files'
	@echo  '  distclean	  - mrproper + remove editor backup and patch files'
	@echo  ''
	@echo  'Configuration targets:'
	@$(MAKE) -f $(srctree)/scripts/kconfig/Makefile help
	@echo  ''
	@echo  'Other generic targets:'
	@echo  '  all		  - Build all targets marked with [*]'
	@echo  '* vmlinux	  - Build the bare kernel'
	@echo  '* modules	  - Build all modules'
	@echo  '  modules_install - Install all modules to INSTALL_MOD_PATH (default: /)'
	@echo  '  firmware_install- Install all firmware to INSTALL_FW_PATH'
	@echo  '                    (default: $$(INSTALL_MOD_PATH)/lib/firmware)'
	@echo  '  dir/            - Build all files in dir and below'
	@echo  '  dir/file.[ois]  - Build specified target only'
	@echo  '  dir/file.lst    - Build specified mixed source/assembly target only'
	@echo  '                    (requires a recent binutils and recent build (System.map))'
	@echo  '  dir/file.ko     - Build module including final link'
	@echo  '  modules_prepare - Set up for building external modules'
	@echo  '  tags/TAGS	  - Generate tags file for editors'
	@echo  '  cscope	  - Generate cscope index'
	@echo  '  gtags           - Generate GNU GLOBAL index'
	@echo  '  kernelrelease	  - Output the release version string (use with make -s)'
	@echo  '  kernelversion	  - Output the version stored in Makefile (use with make -s)'
	@echo  '  image_name	  - Output the image name (use with make -s)'
	@echo  '  headers_install - Install sanitised kernel headers to INSTALL_HDR_PATH'; \
	 echo  '                    (default: $(INSTALL_HDR_PATH))'; \
	 echo  ''
	@echo  'Static analysers'
	@echo  '  checkstack      - Generate a list of stack hogs'
	@echo  '  namespacecheck  - Name space analysis on compiled kernel'
	@echo  '  versioncheck    - Sanity check on version.h usage'
	@echo  '  includecheck    - Check for duplicate included header files'
	@echo  '  export_report   - List the usages of all exported symbols'
	@echo  '  headers_check   - Sanity check on exported headers'
	@echo  '  headerdep       - Detect inclusion cycles in headers'
	@$(MAKE) -f $(srctree)/scripts/Makefile.help checker-help
	@echo  ''
	@echo  'Kernel selftest'
	@echo  '  kselftest       - Build and run kernel selftest (run as root)'
	@echo  '                    Build, install, and boot kernel before'
	@echo  '                    running kselftest on it'
	@echo  '  kselftest-clean - Remove all generated kselftest files'
	@echo  '  kselftest-merge - Merge all the config dependencies of kselftest to existed'
	@echo  '                    .config.'
	@echo  ''
	@echo  'Kernel packaging:'
	@$(MAKE) $(build)=$(package-dir) help
	@echo  ''
	@echo  'Documentation targets:'
	@$(MAKE) -f $(srctree)/Documentation/Makefile.sphinx dochelp
	@echo  ''
	@$(MAKE) -f $(srctree)/Documentation/DocBook/Makefile dochelp
	@echo  ''
	@echo  'Architecture specific targets ($(SRCARCH)):'
	@$(if $(archhelp),$(archhelp),\
		echo '  No architecture specific help defined for $(SRCARCH)')
	@echo  ''
	@$(if $(boards), \
		$(foreach b, $(boards), \
		printf "  %-24s - Build for %s\\n" $(b) $(subst _defconfig,,$(b));) \
		echo '')
	@$(if $(board-dirs), \
		$(foreach b, $(board-dirs), \
		printf "  %-16s - Show %s-specific targets\\n" help-$(b) $(b);) \
		printf "  %-16s - Show all of the above\\n" help-boards; \
		echo '')

	@echo  '  make V=0|1 [targets] 0 => quiet build (default), 1 => verbose build'
	@echo  '  make V=2   [targets] 2 => give reason for rebuild of target'
	@echo  '  make O=dir [targets] Locate all output files in "dir", including .config'
	@echo  '  make C=1   [targets] Check all c source with $$CHECK (sparse by default)'
	@echo  '  make C=2   [targets] Force check of all c source with $$CHECK'
	@echo  '  make RECORDMCOUNT_WARN=1 [targets] Warn about ignored mcount sections'
	@echo  '  make W=n   [targets] Enable extra gcc checks, n=1,2,3 where'
	@echo  '		1: warnings which may be relevant and do not occur too often'
	@echo  '		2: warnings which occur quite often but may still be relevant'
	@echo  '		3: more obscure warnings, can most likely be ignored'
	@echo  '		Multiple levels can be combined with W=12 or W=123'
	@echo  ''
	@echo  'Execute "make" or "make all" to build all targets marked with [*] '
	@echo  'For further info see the ./README file'


help-board-dirs := $(addprefix help-,$(board-dirs))

help-boards: $(help-board-dirs)

boards-per-dir = $(sort $(notdir $(wildcard $(srctree)/arch/$(SRCARCH)/configs/$*/*_defconfig)))

$(help-board-dirs): help-%:
	@echo  'Architecture specific targets ($(SRCARCH) $*):'
	@$(if $(boards-per-dir), \
		$(foreach b, $(boards-per-dir), \
		printf "  %-24s - Build for %s\\n" $*/$(b) $(subst _defconfig,,$(b));) \
		echo '')


# Documentation targets
# ---------------------------------------------------------------------------
DOC_TARGETS := xmldocs sgmldocs psdocs latexdocs pdfdocs htmldocs mandocs installmandocs epubdocs cleandocs
PHONY += $(DOC_TARGETS)
$(DOC_TARGETS): scripts_basic FORCE
	$(Q)$(MAKE) $(build)=scripts build_docproc build_check-lc_ctype
	$(Q)$(MAKE) $(build)=Documentation -f $(srctree)/Documentation/Makefile.sphinx $@
	$(Q)$(MAKE) $(build)=Documentation/DocBook $@

else # KBUILD_EXTMOD

###
# External module support.
# When building external modules the kernel used as basis is considered
# read-only, and no consistency checks are made and the make
# system is not used on the basis kernel. If updates are required
# in the basis kernel ordinary make commands (without M=...) must
# be used.
#
# The following are the only valid targets when building external
# modules.
# make M=dir clean     Delete all automatically generated files
# make M=dir modules   Make all modules in specified dir
# make M=dir	       Same as 'make M=dir modules'
# make M=dir modules_install
#                      Install the modules built in the module directory
#                      Assumes install directory is already created

# We are always building modules
KBUILD_MODULES := 1
PHONY += crmodverdir
crmodverdir:
	$(cmd_crmodverdir)

PHONY += $(objtree)/Module.symvers
$(objtree)/Module.symvers:
	@test -e $(objtree)/Module.symvers || ( \
	echo; \
	echo "  WARNING: Symbol version dump $(objtree)/Module.symvers"; \
	echo "           is missing; modules will have no dependencies and modversions."; \
	echo )

module-dirs := $(addprefix _module_,$(KBUILD_EXTMOD))
PHONY += $(module-dirs) modules
$(module-dirs): crmodverdir $(objtree)/Module.symvers
	$(Q)$(MAKE) $(build)=$(patsubst _module_%,%,$@)

modules: $(module-dirs)
	@$(kecho) '  Building modules, stage 2.';
	$(Q)$(MAKE) -f $(srctree)/scripts/Makefile.modpost

PHONY += modules_install
modules_install: _emodinst_ _emodinst_post

install-dir := $(if $(INSTALL_MOD_DIR),$(INSTALL_MOD_DIR),extra)
PHONY += _emodinst_
_emodinst_:
	$(Q)mkdir -p $(MODLIB)/$(install-dir)
	$(Q)$(MAKE) -f $(srctree)/scripts/Makefile.modinst

PHONY += _emodinst_post
_emodinst_post: _emodinst_
	$(call cmd,depmod)

clean-dirs := $(addprefix _clean_,$(KBUILD_EXTMOD))

PHONY += $(clean-dirs) clean
$(clean-dirs):
	$(Q)$(MAKE) $(clean)=$(patsubst _clean_%,%,$@)

clean:	rm-dirs := $(MODVERDIR)
clean: rm-files := $(KBUILD_EXTMOD)/Module.symvers

PHONY += help
help:
	@echo  '  Building external modules.'
	@echo  '  Syntax: make -C path/to/kernel/src M=$$PWD target'
	@echo  ''
	@echo  '  modules         - default target, build the module(s)'
	@echo  '  modules_install - install the module'
	@echo  '  clean           - remove generated files in module directory only'
	@echo  ''

# Dummies...
PHONY += prepare scripts
prepare: ;
scripts: ;
endif # KBUILD_EXTMOD

clean: $(clean-dirs)
	$(call cmd,rmdirs)
	$(call cmd,rmfiles)
	@find $(if $(KBUILD_EXTMOD), $(KBUILD_EXTMOD), .) $(RCS_FIND_IGNORE) \
		\( -name '*.[oas]' -o -name '*.ko' -o -name '.*.cmd' \
		-o -name '*.ko.*' \
		-o -name '*.dwo'  \
		-o -name '*.su'  \
		-o -name '.*.d' -o -name '.*.tmp' -o -name '*.mod.c' \
		-o -name '*.symtypes' -o -name 'modules.order' \
		-o -name modules.builtin -o -name '.tmp_*.o.*' \
		-o -name '*.c.[012]*.*' \
		-o -name '*.gcno' \) -type f -print | xargs rm -f

# Generate tags for editors
# ---------------------------------------------------------------------------
quiet_cmd_tags = GEN     $@
      cmd_tags = $(CONFIG_SHELL) $(srctree)/scripts/tags.sh $@

tags TAGS cscope gtags: FORCE
	$(call cmd,tags)

# Scripts to check various things for consistency
# ---------------------------------------------------------------------------

PHONY += includecheck versioncheck coccicheck namespacecheck export_report

includecheck:
	find $(srctree)/* $(RCS_FIND_IGNORE) \
		-name '*.[hcS]' -type f -print | sort \
		| xargs $(PERL) -w $(srctree)/scripts/checkincludes.pl

versioncheck:
	find $(srctree)/* $(RCS_FIND_IGNORE) \
		-name '*.[hcS]' -type f -print | sort \
		| xargs $(PERL) -w $(srctree)/scripts/checkversion.pl

coccicheck:
	$(Q)$(CONFIG_SHELL) $(srctree)/scripts/$@

namespacecheck:
	$(PERL) $(srctree)/scripts/namespace.pl

export_report:
	$(PERL) $(srctree)/scripts/export_report.pl

endif #ifeq ($(config-targets),1)
endif #ifeq ($(mixed-targets),1)

PHONY += checkstack kernelrelease kernelversion image_name

# UML needs a little special treatment here.  It wants to use the host
# toolchain, so needs $(SUBARCH) passed to checkstack.pl.  Everyone
# else wants $(ARCH), including people doing cross-builds, which means
# that $(SUBARCH) doesn't work here.
ifeq ($(ARCH), um)
CHECKSTACK_ARCH := $(SUBARCH)
else
CHECKSTACK_ARCH := $(ARCH)
endif
checkstack:
	$(OBJDUMP) -d vmlinux $$(find . -name '*.ko') | \
	$(PERL) $(src)/scripts/checkstack.pl $(CHECKSTACK_ARCH)

kernelrelease:
	@echo "$(KERNELVERSION)$$($(CONFIG_SHELL) $(srctree)/scripts/setlocalversion $(srctree))"

kernelversion:
	@echo $(KERNELVERSION)

image_name:
	@echo $(KBUILD_IMAGE)

# Clear a bunch of variables before executing the submake
tools/: FORCE
	$(Q)mkdir -p $(objtree)/tools
	$(Q)$(MAKE) LDFLAGS= MAKEFLAGS="$(tools_silent) $(filter --j% -j,$(MAKEFLAGS))" O=$(shell cd $(objtree) && /bin/pwd) subdir=tools -C $(src)/tools/

tools/%: FORCE
	$(Q)mkdir -p $(objtree)/tools
	$(Q)$(MAKE) LDFLAGS= MAKEFLAGS="$(tools_silent) $(filter --j% -j,$(MAKEFLAGS))" O=$(shell cd $(objtree) && /bin/pwd) subdir=tools -C $(src)/tools/ $*

# Single targets
# ---------------------------------------------------------------------------
# Single targets are compatible with:
# - build with mixed source and output
# - build with separate output dir 'make O=...'
# - external modules
#
#  target-dir => where to store outputfile
#  build-dir  => directory in kernel source tree to use

ifeq ($(KBUILD_EXTMOD),)
        build-dir  = $(patsubst %/,%,$(dir $@))
        target-dir = $(dir $@)
else
        zap-slash=$(filter-out .,$(patsubst %/,%,$(dir $@)))
        build-dir  = $(KBUILD_EXTMOD)$(if $(zap-slash),/$(zap-slash))
        target-dir = $(if $(KBUILD_EXTMOD),$(dir $<),$(dir $@))
endif

%.s: %.c prepare scripts FORCE
	$(Q)$(MAKE) $(build)=$(build-dir) $(target-dir)$(notdir $@)
%.i: %.c prepare scripts FORCE
	$(Q)$(MAKE) $(build)=$(build-dir) $(target-dir)$(notdir $@)
%.o: %.c prepare scripts FORCE
	$(Q)$(MAKE) $(build)=$(build-dir) $(target-dir)$(notdir $@)
%.lst: %.c prepare scripts FORCE
	$(Q)$(MAKE) $(build)=$(build-dir) $(target-dir)$(notdir $@)
%.s: %.S prepare scripts FORCE
	$(Q)$(MAKE) $(build)=$(build-dir) $(target-dir)$(notdir $@)
%.o: %.S prepare scripts FORCE
	$(Q)$(MAKE) $(build)=$(build-dir) $(target-dir)$(notdir $@)
%.symtypes: %.c prepare scripts FORCE
	$(Q)$(MAKE) $(build)=$(build-dir) $(target-dir)$(notdir $@)

# Modules
/: prepare scripts FORCE
	$(cmd_crmodverdir)
	$(Q)$(MAKE) KBUILD_MODULES=$(if $(CONFIG_MODULES),1) \
	$(build)=$(build-dir)
# Make sure the latest headers are built for Documentation
Documentation/ samples/: headers_install
%/: prepare scripts FORCE
	$(cmd_crmodverdir)
	$(Q)$(MAKE) KBUILD_MODULES=$(if $(CONFIG_MODULES),1) \
	$(build)=$(build-dir)
%.ko: prepare scripts FORCE
	$(cmd_crmodverdir)
	$(Q)$(MAKE) KBUILD_MODULES=$(if $(CONFIG_MODULES),1)   \
	$(build)=$(build-dir) $(@:.ko=.o)
	$(Q)$(MAKE) -f $(srctree)/scripts/Makefile.modpost

# FIXME Should go into a make.lib or something
# ===========================================================================

quiet_cmd_rmdirs = $(if $(wildcard $(rm-dirs)),CLEAN   $(wildcard $(rm-dirs)))
      cmd_rmdirs = rm -rf $(rm-dirs)

quiet_cmd_rmfiles = $(if $(wildcard $(rm-files)),CLEAN   $(wildcard $(rm-files)))
      cmd_rmfiles = rm -f $(rm-files)

# Run depmod only if we have System.map and depmod is executable
quiet_cmd_depmod = DEPMOD  $(KERNELRELEASE)
      cmd_depmod = $(CONFIG_SHELL) $(srctree)/scripts/depmod.sh $(DEPMOD) \
                   $(KERNELRELEASE) "$(patsubst y,_,$(CONFIG_HAVE_UNDERSCORE_SYMBOL_PREFIX))"

# Create temporary dir for module support files
# clean it up only when building all modules
cmd_crmodverdir = $(Q)mkdir -p $(MODVERDIR) \
                  $(if $(KBUILD_MODULES),; rm -f $(MODVERDIR)/*)

# read all saved command lines

targets := $(wildcard $(sort $(targets)))
cmd_files := $(wildcard .*.cmd $(foreach f,$(targets),$(dir $(f)).$(notdir $(f)).cmd))

ifneq ($(cmd_files),)
  $(cmd_files): ;	# Do not try to update included dependency files
  include $(cmd_files)
endif

endif	# skip-makefile

PHONY += FORCE
FORCE:

# Declare the contents of the .PHONY variable as phony.  We keep that
# information in a variable so we can use it in if_changed and friends.
.PHONY: $(PHONY)<|MERGE_RESOLUTION|>--- conflicted
+++ resolved
@@ -1,12 +1,7 @@
 VERSION = 4
 PATCHLEVEL = 9
-<<<<<<< HEAD
-SUBLEVEL = 112
+SUBLEVEL = 133
 EXTRAVERSION = -at2
-=======
-SUBLEVEL = 133
-EXTRAVERSION =
->>>>>>> deb3303f
 NAME = Roaring Lionus
 
 # *DOCUMENTATION*
